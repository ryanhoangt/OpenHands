from enum import Enum


class ActionType(str, Enum):
    MESSAGE = 'message'
    """Represents a message.
    """

    START = 'start'
    """Starts a new development task OR send chat from the user. Only sent by the client.
    """

    READ = 'read'
    """Reads the content of a file.
    """

    WRITE = 'write'
    """Writes the content to a file.
    """

    EDIT = 'edit'
    """Edits a file by providing a draft.
    """

    RUN = 'run'
    """Runs a command.
    """

    RUN_IPYTHON = 'run_ipython'
    """Runs a IPython cell.
    """

    BROWSE = 'browse'
    """Opens a web page.
    """

    BROWSE_INTERACTIVE = 'browse_interactive'
    """Interact with the browser instance.
    """

    DELEGATE = 'delegate'
    """Delegates a task to another agent.
    """

    THINK = 'think'
    """Logs a thought.
    """

    FINISH = 'finish'
    """If you're absolutely certain that you've completed your task and have tested your work,
    use the finish action to stop working.
    """

    REJECT = 'reject'
    """If you're absolutely certain that you cannot complete the task with given requirements,
    use the reject action to stop working.
    """

    NULL = 'null'

    PAUSE = 'pause'
    """Pauses the task.
    """

    RESUME = 'resume'
    """Resumes the task.
    """

    STOP = 'stop'
    """Stops the task. Must send a start action to restart a new task.
    """

    CHANGE_AGENT_STATE = 'change_agent_state'

    PUSH = 'push'
    """Push a branch to github."""

    SEND_PR = 'send_pr'
    """Send a PR to github."""

    RECALL = 'recall'
    """Retrieves content from a user workspace, microagent, or other source."""

<<<<<<< HEAD
    MCP_CALL_TOOL = 'mcp_call_tool'
    """Calls a MCP tool."""
=======
    CONDENSATION = 'condensation'
    """Condenses a list of events into a summary."""
>>>>>>> 9adfcede
<|MERGE_RESOLUTION|>--- conflicted
+++ resolved
@@ -81,10 +81,8 @@
     RECALL = 'recall'
     """Retrieves content from a user workspace, microagent, or other source."""
 
-<<<<<<< HEAD
-    MCP_CALL_TOOL = 'mcp_call_tool'
-    """Calls a MCP tool."""
-=======
     CONDENSATION = 'condensation'
     """Condenses a list of events into a summary."""
->>>>>>> 9adfcede
+
+    MCP_CALL_TOOL = 'mcp_call_tool'
+    """Calls a MCP tool."""
from typing import ClassVar

from pydantic import BaseModel, Field, SecretStr

from openhands.core import logger
from openhands.core.config.agent_config import AgentConfig
from openhands.core.config.config_utils import (
    OH_DEFAULT_AGENT,
    OH_MAX_ITERATIONS,
    model_defaults_to_dict,
)
from openhands.core.config.extended_config import ExtendedConfig
from openhands.core.config.llm_config import LLMConfig
from openhands.core.config.model_routing_config import ModelRoutingConfig
from openhands.core.config.sandbox_config import SandboxConfig
from openhands.core.config.security_config import SecurityConfig


class AppConfig(BaseModel):
    """Configuration for the app.

    Attributes:
        llms: Dictionary mapping LLM names to their configurations.
            The default configuration is stored under the 'llm' key.
        routing_llms: Dictionary mapping LLM for routing' names to their configurations.
        agents: Dictionary mapping agent names to their configurations.
            The default configuration is stored under the 'agent' key.
        default_agent: Name of the default agent to use.
        sandbox: Sandbox configuration settings.
        runtime: Runtime environment identifier.
        file_store: Type of file store to use.
        file_store_path: Path to the file store.
        save_trajectory_path: Either a folder path to store trajectories with auto-generated filenames, or a designated trajectory file path.
        replay_trajectory_path: Path to load trajectory and replay. If provided, trajectory would be replayed first before user's instruction.
        workspace_base: Base path for the workspace. Defaults to `./workspace` as absolute path.
        workspace_mount_path: Path to mount the workspace. Defaults to `workspace_base`.
        workspace_mount_path_in_sandbox: Path to mount the workspace in sandbox. Defaults to `/workspace`.
        workspace_mount_rewrite: Path to rewrite the workspace mount path.
        cache_dir: Path to cache directory. Defaults to `/tmp/cache`.
        run_as_openhands: Whether to run as openhands.
        max_iterations: Maximum number of iterations allowed.
        max_budget_per_task: Maximum budget per task, agent stops if exceeded.
        e2b_api_key: E2B API key.
        disable_color: Whether to disable terminal colors. For terminals that don't support color.
        debug: Whether to enable debugging mode.
        file_uploads_max_file_size_mb: Maximum file upload size in MB. `0` means unlimited.
        file_uploads_restrict_file_types: Whether to restrict upload file types.
        file_uploads_allowed_extensions: Allowed file extensions. `['.*']` allows all.
        cli_multiline_input: Whether to enable multiline input in CLI. When disabled,
            input is read line by line. When enabled, input continues until /exit command.
    """

    llms: dict[str, LLMConfig] = Field(default_factory=dict)
    routing_llms: dict[str, LLMConfig] = Field(default_factory=dict)
    agents: dict = Field(default_factory=dict)
    default_agent: str = Field(default=OH_DEFAULT_AGENT)
    sandbox: SandboxConfig = Field(default_factory=SandboxConfig)
    security: SecurityConfig = Field(default_factory=SecurityConfig)
<<<<<<< HEAD
    model_routing: ModelRoutingConfig = Field(default_factory=ModelRoutingConfig)
=======
    extended: ExtendedConfig = Field(default_factory=lambda: ExtendedConfig({}))
>>>>>>> 660d1d1e
    runtime: str = Field(default='docker')
    file_store: str = Field(default='local')
    file_store_path: str = Field(default='/tmp/openhands_file_store')
    save_trajectory_path: str | None = Field(default=None)
    replay_trajectory_path: str | None = Field(default=None)
    workspace_base: str | None = Field(default=None)
    workspace_mount_path: str | None = Field(default=None)
    workspace_mount_path_in_sandbox: str = Field(default='/workspace')
    workspace_mount_rewrite: str | None = Field(default=None)
    cache_dir: str = Field(default='/tmp/cache')
    run_as_openhands: bool = Field(default=True)
    max_iterations: int = Field(default=OH_MAX_ITERATIONS)
    max_budget_per_task: float | None = Field(default=None)
    e2b_api_key: SecretStr | None = Field(default=None)
    modal_api_token_id: SecretStr | None = Field(default=None)
    modal_api_token_secret: SecretStr | None = Field(default=None)
    disable_color: bool = Field(default=False)
    jwt_secret: SecretStr | None = Field(default=None)
    debug: bool = Field(default=False)
    file_uploads_max_file_size_mb: int = Field(default=0)
    file_uploads_restrict_file_types: bool = Field(default=False)
    file_uploads_allowed_extensions: list[str] = Field(default_factory=lambda: ['.*'])
    runloop_api_key: SecretStr | None = Field(default=None)
    daytona_api_key: SecretStr | None = Field(default=None)
    daytona_api_url: str = Field(default='https://app.daytona.io/api')
    daytona_target: str = Field(default='us')
    cli_multiline_input: bool = Field(default=False)
    conversation_max_age_seconds: int = Field(default=864000)  # 10 days in seconds

    defaults_dict: ClassVar[dict] = {}

    model_config = {'extra': 'forbid'}

    def get_llm_config(self, name='llm') -> LLMConfig:
        """'llm' is the name for default config (for backward compatibility prior to 0.8)."""
        if name in self.llms:
            return self.llms[name]
        if name is not None and name != 'llm':
            logger.openhands_logger.warning(
                f'llm config group {name} not found, using default config'
            )
        if 'llm' not in self.llms:
            self.llms['llm'] = LLMConfig()
        return self.llms['llm']

    def set_llm_config(self, value: LLMConfig, name='llm') -> None:
        if value.for_routing:
            self.routing_llms[name] = value
        else:
            self.llms[name] = value

    def get_agent_config(self, name='agent') -> AgentConfig:
        """'agent' is the name for default config (for backward compatibility prior to 0.8)."""
        if name in self.agents:
            return self.agents[name]
        if 'agent' not in self.agents:
            self.agents['agent'] = AgentConfig()
        return self.agents['agent']

    def set_agent_config(self, value: AgentConfig, name='agent') -> None:
        self.agents[name] = value

    def get_agent_to_llm_config_map(self) -> dict[str, LLMConfig]:
        """Get a map of agent names to llm configs."""
        return {name: self.get_llm_config_from_agent(name) for name in self.agents}

    def get_llm_config_from_agent(self, name='agent') -> LLMConfig:
        agent_config: AgentConfig = self.get_agent_config(name)
        llm_config_name = agent_config.llm_config
        return self.get_llm_config(llm_config_name)

    def get_agent_configs(self) -> dict[str, AgentConfig]:
        return self.agents

    def model_post_init(self, __context):
        """Post-initialization hook, called when the instance is created with only default values."""
        super().model_post_init(__context)
        AppConfig.defaults_dict = model_defaults_to_dict(self)<|MERGE_RESOLUTION|>--- conflicted
+++ resolved
@@ -56,11 +56,8 @@
     default_agent: str = Field(default=OH_DEFAULT_AGENT)
     sandbox: SandboxConfig = Field(default_factory=SandboxConfig)
     security: SecurityConfig = Field(default_factory=SecurityConfig)
-<<<<<<< HEAD
+    extended: ExtendedConfig = Field(default_factory=lambda: ExtendedConfig({}))
     model_routing: ModelRoutingConfig = Field(default_factory=ModelRoutingConfig)
-=======
-    extended: ExtendedConfig = Field(default_factory=lambda: ExtendedConfig({}))
->>>>>>> 660d1d1e
     runtime: str = Field(default='docker')
     file_store: str = Field(default='local')
     file_store_path: str = Field(default='/tmp/openhands_file_store')

from __future__ import annotations

import os
from typing import Any

from pydantic import BaseModel, ConfigDict, Field, SecretStr, ValidationError

from openhands.core.logger import LOG_DIR
from openhands.core.logger import openhands_logger as logger


class LLMConfig(BaseModel):
    """Configuration for the LLM model.

    Attributes:
        model: The model to use.
        api_key: The API key to use.
        base_url: The base URL for the API. This is necessary for local LLMs.
        api_version: The version of the API.
        aws_access_key_id: The AWS access key ID.
        aws_secret_access_key: The AWS secret access key.
        aws_region_name: The AWS region name.
        num_retries: The number of retries to attempt.
        retry_multiplier: The multiplier for the exponential backoff.
        retry_min_wait: The minimum time to wait between retries, in seconds. This is exponential backoff minimum. For models with very low limits, this can be set to 15-20.
        retry_max_wait: The maximum time to wait between retries, in seconds. This is exponential backoff maximum.
        timeout: The timeout for the API.
        max_message_chars: The approximate max number of characters in the content of an event included in the prompt to the LLM. Larger observations are truncated.
        temperature: The temperature for the API.
        top_p: The top p for the API.
        top_k: The top k for the API.
        custom_llm_provider: The custom LLM provider to use. This is undocumented in openhands, and normally not used. It is documented on the litellm side.
        max_input_tokens: The maximum number of input tokens. Note that this is currently unused, and the value at runtime is actually the total tokens in OpenAI (e.g. 128,000 tokens for GPT-4).
        max_output_tokens: The maximum number of output tokens. This is sent to the LLM.
        input_cost_per_token: The cost per input token. This will available in logs for the user to check.
        output_cost_per_token: The cost per output token. This will available in logs for the user to check.
        ollama_base_url: The base URL for the OLLAMA API.
        drop_params: Drop any unmapped (unsupported) params without causing an exception.
        modify_params: Modify params allows litellm to do transformations like adding a default message, when a message is empty.
        disable_vision: If model is vision capable, this option allows to disable image processing (useful for cost reduction).
        caching_prompt: Use the prompt caching feature if provided by the LLM and supported by the provider.
        log_completions: Whether to log LLM completions to the state.
        log_completions_folder: The folder to log LLM completions to. Required if log_completions is True.
        custom_tokenizer: A custom tokenizer to use for token counting.
        native_tool_calling: Whether to use native tool calling if supported by the model. Can be True, False, or not set.
        reasoning_effort: The effort to put into reasoning. This is a string that can be one of 'low', 'medium', 'high', or 'none'. Exclusive for o1 models.
        seed: The seed to use for the LLM.
<<<<<<< HEAD
        for_routing: Whether this LLM is used for routing. This is set to True for models used in conjunction with the main LLM in the model routing feature.
=======
        safety_settings: Safety settings for models that support them (like Mistral AI and Gemini).
>>>>>>> 6efb992b
    """

    model: str = Field(default='claude-sonnet-4-20250514')
    api_key: SecretStr | None = Field(default=None)
    base_url: str | None = Field(default=None)
    api_version: str | None = Field(default=None)
    aws_access_key_id: SecretStr | None = Field(default=None)
    aws_secret_access_key: SecretStr | None = Field(default=None)
    aws_region_name: str | None = Field(default=None)
    openrouter_site_url: str = Field(default='https://docs.all-hands.dev/')
    openrouter_app_name: str = Field(default='OpenHands')
    # total wait time: 5 + 10 + 20 + 30 = 65 seconds
    num_retries: int = Field(default=4)
    retry_multiplier: float = Field(default=2)
    retry_min_wait: int = Field(default=5)
    retry_max_wait: int = Field(default=30)
    timeout: int | None = Field(default=None)
    max_message_chars: int = Field(
        default=30_000
    )  # maximum number of characters in an observation's content when sent to the llm
    temperature: float = Field(default=0.0)
    top_p: float = Field(default=1.0)
    top_k: float | None = Field(default=None)
    custom_llm_provider: str | None = Field(default=None)
    max_input_tokens: int | None = Field(default=None)
    max_output_tokens: int | None = Field(default=None)
    input_cost_per_token: float | None = Field(default=None)
    output_cost_per_token: float | None = Field(default=None)
    ollama_base_url: str | None = Field(default=None)
    # This setting can be sent in each call to litellm
    drop_params: bool = Field(default=True)
    # Note: this setting is actually global, unlike drop_params
    modify_params: bool = Field(default=True)
    disable_vision: bool | None = Field(default=None)
    caching_prompt: bool = Field(default=True)
    log_completions: bool = Field(default=False)
    log_completions_folder: str = Field(default=os.path.join(LOG_DIR, 'completions'))
    custom_tokenizer: str | None = Field(default=None)
    native_tool_calling: bool | None = Field(default=None)
    reasoning_effort: str | None = Field(default='high')
    seed: int | None = Field(default=None)
<<<<<<< HEAD
    for_routing: bool = Field(default=False)
=======
    safety_settings: list[dict[str, str]] | None = Field(
        default=None,
        description='Safety settings for models that support them (like Mistral AI and Gemini)',
    )
>>>>>>> 6efb992b

    model_config = ConfigDict(extra='forbid')

    @classmethod
    def from_toml_section(cls, data: dict) -> dict[str, LLMConfig]:
        """
        Create a mapping of LLMConfig instances from a toml dictionary representing the [llm] section.

        The default configuration is built from all non-dict keys in data.
        Then, each key with a dict value (e.g. [llm.random_name]) is treated as a custom LLM configuration,
        and its values override the default configuration.

        Example:
        Apply generic LLM config with custom LLM overrides, e.g.
            [llm]
            model=...
            num_retries = 5
            [llm.claude]
            model="claude-3-5-sonnet"
        results in num_retries APPLIED to claude-3-5-sonnet.

        Returns:
            dict[str, LLMConfig]: A mapping where the key "llm" corresponds to the default configuration
            and additional keys represent custom configurations.
        """

        # Initialize the result mapping
        llm_mapping: dict[str, LLMConfig] = {}

        # Extract base config data (non-dict values)
        base_data = {}
        custom_sections: dict[str, dict] = {}
        for key, value in data.items():
            if isinstance(value, dict):
                custom_sections[key] = value
            else:
                base_data[key] = value

        # Try to create the base config
        try:
            base_config = cls.model_validate(base_data)
            llm_mapping['llm'] = base_config
        except ValidationError:
            logger.warning(
                'Cannot parse [llm] config from toml. Continuing with defaults.'
            )
            # If base config fails, create a default one
            base_config = cls()
            # Still add it to the mapping
            llm_mapping['llm'] = base_config

        # Process each custom section independently
        for name, overrides in custom_sections.items():
            try:
                # Merge base config with overrides
                merged = {**base_config.model_dump(), **overrides}
                custom_config = cls.model_validate(merged)
                llm_mapping[name] = custom_config
            except ValidationError:
                logger.warning(
                    f'Cannot parse [{name}] config from toml. This section will be skipped.'
                )
                # Skip this custom section but continue with others
                continue

        return llm_mapping

    def model_post_init(self, __context: Any) -> None:
        """Post-initialization hook to assign OpenRouter-related variables to environment variables.

        This ensures that these values are accessible to litellm at runtime.
        """
        super().model_post_init(__context)

        # Assign OpenRouter-specific variables to environment variables
        if self.openrouter_site_url:
            os.environ['OR_SITE_URL'] = self.openrouter_site_url
        if self.openrouter_app_name:
            os.environ['OR_APP_NAME'] = self.openrouter_app_name

        # Set an API version by default for Azure models
        # Required for newer models.
        # Azure issue: https://github.com/All-Hands-AI/OpenHands/issues/7755
        if self.model.startswith('azure') and self.api_version is None:
            self.api_version = '2024-12-01-preview'<|MERGE_RESOLUTION|>--- conflicted
+++ resolved
@@ -45,11 +45,8 @@
         native_tool_calling: Whether to use native tool calling if supported by the model. Can be True, False, or not set.
         reasoning_effort: The effort to put into reasoning. This is a string that can be one of 'low', 'medium', 'high', or 'none'. Exclusive for o1 models.
         seed: The seed to use for the LLM.
-<<<<<<< HEAD
+        safety_settings: Safety settings for models that support them (like Mistral AI and Gemini).
         for_routing: Whether this LLM is used for routing. This is set to True for models used in conjunction with the main LLM in the model routing feature.
-=======
-        safety_settings: Safety settings for models that support them (like Mistral AI and Gemini).
->>>>>>> 6efb992b
     """
 
     model: str = Field(default='claude-sonnet-4-20250514')
@@ -91,14 +88,11 @@
     native_tool_calling: bool | None = Field(default=None)
     reasoning_effort: str | None = Field(default='high')
     seed: int | None = Field(default=None)
-<<<<<<< HEAD
-    for_routing: bool = Field(default=False)
-=======
     safety_settings: list[dict[str, str]] | None = Field(
         default=None,
         description='Safety settings for models that support them (like Mistral AI and Gemini)',
     )
->>>>>>> 6efb992b
+    for_routing: bool = Field(default=False)
 
     model_config = ConfigDict(extra='forbid')
 

--- conflicted
+++ resolved
@@ -21,12 +21,8 @@
     finalize_config,
     get_agent_config_arg,
     get_llm_config_arg,
-<<<<<<< HEAD
     get_llms_for_routing_config,
     get_model_routing_config_arg,
-    get_parser,
-=======
->>>>>>> 3302c31c
     load_from_env,
     load_from_toml,
     load_openhands_config,

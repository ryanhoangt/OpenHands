import argparse
import os
import pathlib
import platform
import sys
from ast import literal_eval
from types import UnionType
from typing import Any, MutableMapping, get_args, get_origin
from uuid import uuid4

import toml
from dotenv import load_dotenv
from pydantic import BaseModel, SecretStr, ValidationError

from openhands.core import logger
from openhands.core.config.agent_config import AgentConfig
from openhands.core.config.app_config import AppConfig
<<<<<<< HEAD
from openhands.core.config.config_utils import OH_DEFAULT_AGENT, OH_MAX_ITERATIONS
=======
from openhands.core.config.config_utils import (
    OH_DEFAULT_AGENT,
    OH_MAX_ITERATIONS,
)
from openhands.core.config.extended_config import ExtendedConfig
>>>>>>> 6b1a9370
from openhands.core.config.llm_config import LLMConfig
from openhands.core.config.model_routing_config import ModelRoutingConfig
from openhands.core.config.sandbox_config import SandboxConfig
from openhands.core.config.security_config import SecurityConfig
from openhands.storage import get_file_store
from openhands.storage.files import FileStore

JWT_SECRET = '.jwt_secret'
load_dotenv()


def load_from_env(
    cfg: AppConfig, env_or_toml_dict: dict | MutableMapping[str, str]
) -> None:
    """Sets config attributes from environment variables or TOML dictionary.

    Reads environment-style variables and updates the config attributes accordingly.
    Supports configuration of LLM settings (e.g., LLM_BASE_URL), agent settings
    (e.g., AGENT_MEMORY_ENABLED), sandbox settings (e.g., SANDBOX_TIMEOUT), and more.

    Args:
        cfg: The AppConfig object to set attributes on.
        env_or_toml_dict: The environment variables or a config.toml dict.
    """

    def get_optional_type(union_type: UnionType) -> Any:
        """Returns the non-None type from a Union."""
        types = get_args(union_type)
        return next((t for t in types if t is not type(None)), None)

    # helper function to set attributes based on env vars
    def set_attr_from_env(sub_config: BaseModel, prefix='') -> None:
        """Set attributes of a config model based on environment variables."""
        for field_name, field_info in sub_config.model_fields.items():
            field_value = getattr(sub_config, field_name)
            field_type = field_info.annotation

            # compute the expected env var name from the prefix and field name
            # e.g. LLM_BASE_URL
            env_var_name = (prefix + field_name).upper()

            if isinstance(field_value, BaseModel):
                set_attr_from_env(field_value, prefix=field_name + '_')

            elif env_var_name in env_or_toml_dict:
                # convert the env var to the correct type and set it
                value = env_or_toml_dict[env_var_name]

                # skip empty config values (fall back to default)
                if not value:
                    continue

                try:
                    # if it's an optional type, get the non-None type
                    if get_origin(field_type) is UnionType:
                        field_type = get_optional_type(field_type)

                    # Attempt to cast the env var to type hinted in the dataclass
                    if field_type is bool:
                        cast_value = str(value).lower() in ['true', '1']
                    # parse dicts like SANDBOX_RUNTIME_STARTUP_ENV_VARS
                    elif get_origin(field_type) is dict:
                        cast_value = literal_eval(value)
                    else:
                        cast_value = field_type(value)
                    setattr(sub_config, field_name, cast_value)
                except (ValueError, TypeError):
                    logger.openhands_logger.error(
                        f'Error setting env var {env_var_name}={value}: check that the value is of the right type'
                    )

    # Start processing from the root of the config object
    set_attr_from_env(cfg)

    # load default LLM config from env
    default_llm_config = cfg.get_llm_config()
    set_attr_from_env(default_llm_config, 'LLM_')
    # load default agent config from env
    default_agent_config = cfg.get_agent_config()
    set_attr_from_env(default_agent_config, 'AGENT_')


def load_from_toml(cfg: AppConfig, toml_file: str = 'config.toml') -> None:
    """Load the config from the toml file. Supports both styles of config vars.

    Args:
        cfg: The AppConfig object to update attributes of.
        toml_file: The path to the toml file. Defaults to 'config.toml'.

    See Also:
    - config.template.toml for the full list of config options.
    """
    # try to read the config.toml file into the config object
    try:
        with open(toml_file, 'r', encoding='utf-8') as toml_contents:
            toml_config = toml.load(toml_contents)
    except FileNotFoundError:
        return
    except toml.TomlDecodeError as e:
        logger.openhands_logger.warning(
            f'Cannot parse config from toml, toml values have not been applied.\nError: {e}',
        )
        return

    # Check for the [core] section
    if 'core' not in toml_config:
        logger.openhands_logger.warning(
            f'No [core] section found in {toml_file}. Core settings will use defaults.'
        )
        core_config = {}
    else:
        core_config = toml_config['core']

    # Process core section if present
    for key, value in core_config.items():
        if hasattr(cfg, key):
            setattr(cfg, key, value)
        else:
            logger.openhands_logger.warning(
                f'Unknown config key "{key}" in [core] section'
            )

<<<<<<< HEAD
    core_config = toml_config['core']

    # load llm configs and agent configs
    for key, value in toml_config.items():
        if isinstance(value, dict):
            try:
                if key is not None and key.lower() == 'agent':
                    # Every entry here is either a field for the default `agent` config group, or itself a group
                    # The best way to tell the difference is to try to parse it as an AgentConfig object
                    agent_group_ids: set[str] = set()
                    for nested_key, nested_value in value.items():
                        if isinstance(nested_value, dict):
                            try:
                                agent_config = AgentConfig(**nested_value)
                            except ValidationError:
                                continue
                            agent_group_ids.add(nested_key)
                            cfg.set_agent_config(agent_config, nested_key)

                    logger.openhands_logger.debug(
                        'Attempt to load default agent config from config toml'
                    )
                    value_without_groups = {
                        k: v for k, v in value.items() if k not in agent_group_ids
                    }
                    agent_config = AgentConfig(**value_without_groups)
                    cfg.set_agent_config(agent_config, 'agent')

                elif key is not None and key.lower() == 'llm':
                    # Every entry here is either a field for the default `llm` config group, or itself a group
                    # The best way to tell the difference is to try to parse it as an LLMConfig object
                    llm_group_ids: set[str] = set()
                    for nested_key, nested_value in value.items():
                        if isinstance(nested_value, dict):
                            try:
                                llm_config = LLMConfig(**nested_value)
                            except ValidationError:
                                continue
                            llm_group_ids.add(nested_key)
                            cfg.set_llm_config(llm_config, nested_key)

                    logger.openhands_logger.debug(
                        'Attempt to load default LLM config from config toml'
                    )
                    # Extract generic LLM fields, which are not nested LLM configs
                    generic_llm_fields = {}
                    for k, v in value.items():
                        if not isinstance(v, dict):
                            generic_llm_fields[k] = v
                    generic_llm_config = LLMConfig(**generic_llm_fields)
                    cfg.set_llm_config(generic_llm_config, 'llm')

                    # Process custom named LLM configs
                    for nested_key, nested_value in value.items():
                        if isinstance(nested_value, dict):
                            logger.openhands_logger.debug(
                                f'Processing custom LLM config "{nested_key}":'
                            )
                            # Apply generic LLM config with custom LLM overrides, e.g.
                            # [llm]
                            # model="..."
                            # num_retries = 5
                            # [llm.claude]
                            # model="claude-3-5-sonnet"
                            # results in num_retries APPLIED to claude-3-5-sonnet
                            custom_fields = {}
                            for k, v in nested_value.items():
                                if not isinstance(v, dict):
                                    custom_fields[k] = v
                            merged_llm_dict = generic_llm_fields.copy()
                            merged_llm_dict.update(custom_fields)

                            custom_llm_config = LLMConfig(**merged_llm_dict)
                            cfg.set_llm_config(custom_llm_config, nested_key)
                elif key is not None and key.lower() == 'security':
                    logger.openhands_logger.debug(
                        'Attempt to load security config from config toml'
                    )
                    security_config = SecurityConfig(**value)
                    cfg.security = security_config
                elif key is not None and key.lower() == 'model_routing':
                    logger.openhands_logger.debug(
                        'Attempt to load model routing config from config toml'
                    )
                    model_routing_config = ModelRoutingConfig(**value)
                    cfg.model_routing = model_routing_config
                elif not key.startswith('sandbox') and key.lower() != 'core':
                    logger.openhands_logger.warning(
                        f'Unknown key in {toml_file}: "{key}"'
                    )
            except (TypeError, KeyError, ValidationError) as e:
                logger.openhands_logger.warning(
                    f'Cannot parse [{key}] config from toml, values have not been applied.\nError: {e}',
                )
        else:
            logger.openhands_logger.warning(f'Unknown section [{key}] in {toml_file}')
=======
    # Process agent section if present
    if 'agent' in toml_config:
        try:
            agent_mapping = AgentConfig.from_toml_section(toml_config['agent'])
            for agent_key, agent_conf in agent_mapping.items():
                cfg.set_agent_config(agent_conf, agent_key)
        except (TypeError, KeyError, ValidationError) as e:
            logger.openhands_logger.warning(
                f'Cannot parse [agent] config from toml, values have not been applied.\nError: {e}'
            )

    # Process llm section if present
    if 'llm' in toml_config:
        try:
            llm_mapping = LLMConfig.from_toml_section(toml_config['llm'])
            for llm_key, llm_conf in llm_mapping.items():
                cfg.set_llm_config(llm_conf, llm_key)
        except (TypeError, KeyError, ValidationError) as e:
            logger.openhands_logger.warning(
                f'Cannot parse [llm] config from toml, values have not been applied.\nError: {e}'
            )
>>>>>>> 6b1a9370

    # Process security section if present
    if 'security' in toml_config:
        try:
            logger.openhands_logger.debug(
                'Attempt to load security config from config toml'
            )
            security_config = SecurityConfig(**toml_config['security'])
            cfg.security = security_config
        except (TypeError, KeyError, ValidationError) as e:
            logger.openhands_logger.warning(
                f'Cannot parse [security] config from toml, values have not been applied.\nError: {e}'
            )

    # Process sandbox section if present
    if 'sandbox' in toml_config:
        try:
            logger.openhands_logger.debug(
                'Attempt to load sandbox config from config toml'
            )
            sandbox_config = SandboxConfig(**toml_config['sandbox'])
            cfg.sandbox = sandbox_config
        except (TypeError, KeyError, ValidationError) as e:
            logger.openhands_logger.warning(
                f'Cannot parse [sandbox] config from toml, values have not been applied.\nError: {e}'
            )

    # Process extended section if present
    if 'extended' in toml_config:
        try:
            cfg.extended = ExtendedConfig(toml_config['extended'])
        except (TypeError, KeyError, ValidationError) as e:
            logger.openhands_logger.warning(
                f'Cannot parse [extended] config from toml, values have not been applied.\nError: {e}'
            )

    # Check for unknown sections
    known_sections = {'core', 'extended', 'agent', 'llm', 'security', 'sandbox'}
    for key in toml_config:
        if key.lower() not in known_sections:
            logger.openhands_logger.warning(f'Unknown section [{key}] in {toml_file}')


def get_or_create_jwt_secret(file_store: FileStore) -> str:
    try:
        jwt_secret = file_store.read(JWT_SECRET)
        return jwt_secret
    except FileNotFoundError:
        new_secret = uuid4().hex
        file_store.write(JWT_SECRET, new_secret)
        return new_secret


def finalize_config(cfg: AppConfig):
    """More tweaks to the config after it's been loaded."""
    if cfg.workspace_base is not None:
        cfg.workspace_base = os.path.abspath(cfg.workspace_base)
        if cfg.workspace_mount_path is None:
            cfg.workspace_mount_path = cfg.workspace_base

        if cfg.workspace_mount_rewrite:
            base = cfg.workspace_base or os.getcwd()
            parts = cfg.workspace_mount_rewrite.split(':')
            cfg.workspace_mount_path = base.replace(parts[0], parts[1])

    # make sure log_completions_folder is an absolute path
    for llm in cfg.llms.values():
        llm.log_completions_folder = os.path.abspath(llm.log_completions_folder)
        if llm.embedding_base_url is None:
            llm.embedding_base_url = llm.base_url

    if cfg.sandbox.use_host_network and platform.system() == 'Darwin':
        logger.openhands_logger.warning(
            'Please upgrade to Docker Desktop 4.29.0 or later to use host network mode on macOS. '
            'See https://github.com/docker/roadmap/issues/238#issuecomment-2044688144 for more information.'
        )

    # make sure cache dir exists
    if cfg.cache_dir:
        pathlib.Path(cfg.cache_dir).mkdir(parents=True, exist_ok=True)

    if not cfg.jwt_secret:
        cfg.jwt_secret = SecretStr(
            get_or_create_jwt_secret(
                get_file_store(cfg.file_store, cfg.file_store_path)
            )
        )


def get_agent_config_arg(
    agent_config_arg: str, toml_file: str = 'config.toml'
) -> AgentConfig | None:
    """Get a group of agent settings from the config file.

    A group in config.toml can look like this:

    ```
    [agent.default]
    enable_prompt_extensions = false
    ```

    The user-defined group name, like "default", is the argument to this function. The function will load the AgentConfig object
    with the settings of this group, from the config file, and set it as the AgentConfig object for the app.

    Note that the group must be under "agent" group, or in other words, the group name must start with "agent.".

    Args:
        agent_config_arg: The group of agent settings to get from the config.toml file.
        toml_file: Path to the configuration file to read from. Defaults to 'config.toml'.

    Returns:
        AgentConfig: The AgentConfig object with the settings from the config file.
    """
    # keep only the name, just in case
    agent_config_arg = agent_config_arg.strip('[]')

    # truncate the prefix, just in case
    if agent_config_arg.startswith('agent.'):
        agent_config_arg = agent_config_arg[6:]

    logger.openhands_logger.debug(f'Loading agent config from {agent_config_arg}')

    # load the toml file
    try:
        with open(toml_file, 'r', encoding='utf-8') as toml_contents:
            toml_config = toml.load(toml_contents)
    except FileNotFoundError as e:
        logger.openhands_logger.error(f'Config file not found: {e}')
        return None
    except toml.TomlDecodeError as e:
        logger.openhands_logger.error(
            f'Cannot parse agent group from {agent_config_arg}. Exception: {e}'
        )
        return None

    # update the agent config with the specified section
    if 'agent' in toml_config and agent_config_arg in toml_config['agent']:
        return AgentConfig(**toml_config['agent'][agent_config_arg])
    logger.openhands_logger.debug(f'Loading from toml failed for {agent_config_arg}')
    return None


def get_llm_config_arg(
    llm_config_arg: str, toml_file: str = 'config.toml'
) -> LLMConfig | None:
    """Get a group of llm settings from the config file.

    A group in config.toml can look like this:

    ```
    [llm.gpt-3.5-for-eval]
    model = 'gpt-3.5-turbo'
    api_key = '...'
    temperature = 0.5
    num_retries = 8
    ...
    ```

    The user-defined group name, like "gpt-3.5-for-eval", is the argument to this function. The function will load the LLMConfig object
    with the settings of this group, from the config file, and set it as the LLMConfig object for the app.

    Note that the group must be under "llm" group, or in other words, the group name must start with "llm.".

    Args:
        llm_config_arg: The group of llm settings to get from the config.toml file.
        toml_file: Path to the configuration file to read from. Defaults to 'config.toml'.

    Returns:
        LLMConfig: The LLMConfig object with the settings from the config file.
    """
    # keep only the name, just in case
    llm_config_arg = llm_config_arg.strip('[]')

    # truncate the prefix, just in case
    if llm_config_arg.startswith('llm.'):
        llm_config_arg = llm_config_arg[4:]

    logger.openhands_logger.debug(f'Loading llm config from {llm_config_arg}')

    # load the toml file
    try:
        with open(toml_file, 'r', encoding='utf-8') as toml_contents:
            toml_config = toml.load(toml_contents)
    except FileNotFoundError as e:
        logger.openhands_logger.error(f'Config file not found: {e}')
        return None
    except toml.TomlDecodeError as e:
        logger.openhands_logger.error(
            f'Cannot parse llm group from {llm_config_arg}. Exception: {e}'
        )
        return None

    # update the llm config with the specified section
    if 'llm' in toml_config and llm_config_arg in toml_config['llm']:
        return LLMConfig(**toml_config['llm'][llm_config_arg])
    logger.openhands_logger.debug(f'Loading from toml failed for {llm_config_arg}')
    return None


# Command line arguments
def get_parser() -> argparse.ArgumentParser:
    """Get the argument parser."""
    parser = argparse.ArgumentParser(description='Run the agent via CLI')

    # Add version argument
    parser.add_argument(
        '-v', '--version', action='store_true', help='Show version information'
    )

    parser.add_argument(
        '--config-file',
        type=str,
        default='config.toml',
        help='Path to the config file (default: config.toml in the current directory)',
    )
    parser.add_argument(
        '-d',
        '--directory',
        type=str,
        help='The working directory for the agent',
    )
    parser.add_argument(
        '-t',
        '--task',
        type=str,
        default='',
        help='The task for the agent to perform',
    )
    parser.add_argument(
        '-f',
        '--file',
        type=str,
        help='Path to a file containing the task. Overrides -t if both are provided.',
    )
    parser.add_argument(
        '-c',
        '--agent-cls',
        default=OH_DEFAULT_AGENT,
        type=str,
        help='Name of the default agent to use',
    )
    parser.add_argument(
        '-i',
        '--max-iterations',
        default=OH_MAX_ITERATIONS,
        type=int,
        help='The maximum number of iterations to run the agent',
    )
    parser.add_argument(
        '-b',
        '--max-budget-per-task',
        type=float,
        help='The maximum budget allowed per task, beyond which the agent will stop.',
    )
    # --eval configs are for evaluations only
    parser.add_argument(
        '--eval-output-dir',
        default='evaluation/evaluation_outputs/outputs',
        type=str,
        help='The directory to save evaluation output',
    )
    parser.add_argument(
        '--eval-n-limit',
        default=None,
        type=int,
        help='The number of instances to evaluate',
    )
    parser.add_argument(
        '--eval-num-workers',
        default=4,
        type=int,
        help='The number of workers to use for evaluation',
    )
    parser.add_argument(
        '--eval-note',
        default=None,
        type=str,
        help='The note to add to the evaluation directory',
    )
    parser.add_argument(
        '-l',
        '--llm-config',
        default=None,
        type=str,
        help='Replace default LLM ([llm] section in config.toml) config with the specified LLM config, e.g. "llama3" for [llm.llama3] section in config.toml',
    )
    parser.add_argument(
        '--agent-config',
        default=None,
        type=str,
        help='Replace default Agent ([agent] section in config.toml) config with the specified Agent config, e.g. "CodeAct" for [agent.CodeAct] section in config.toml',
    )
    parser.add_argument(
        '-n',
        '--name',
        help='Session name',
        type=str,
        default='',
    )
    parser.add_argument(
        '--eval-ids',
        default=None,
        type=str,
        help='The comma-separated list (in quotes) of IDs of the instances to evaluate',
    )
    parser.add_argument(
        '--no-auto-continue',
        help='Disable auto-continue responses in headless mode (i.e. headless will read from stdin instead of auto-continuing)',
        action='store_true',
        default=False,
    )
    parser.add_argument(
        '--selected-repo',
        help='GitHub repository to clone (format: owner/repo)',
        type=str,
        default=None,
    )
    return parser


def parse_arguments() -> argparse.Namespace:
    """Parse command line arguments."""
    parser = get_parser()
    args = parser.parse_args()

    if args.version:
        from openhands import __version__

        print(f'OpenHands version: {__version__}')
        sys.exit(0)

    return args


def load_app_config(
    set_logging_levels: bool = True, config_file: str = 'config.toml'
) -> AppConfig:
    """Load the configuration from the specified config file and environment variables.

    Args:
        set_logging_levels: Whether to set the global variables for logging levels.
        config_file: Path to the config file. Defaults to 'config.toml' in the current directory.
    """
    config = AppConfig()
    load_from_toml(config, config_file)
    load_from_env(config, os.environ)
    finalize_config(config)
    if set_logging_levels:
        logger.DEBUG = config.debug
        logger.DISABLE_COLOR_PRINTING = config.disable_color
    return config


def setup_config_from_args(args: argparse.Namespace) -> AppConfig:
    """Load config from toml and override with command line arguments.

    Common setup used by both CLI and main.py entry points.
    """
    # Load base config from toml and env vars
    config = load_app_config(config_file=args.config_file)

    # Override with command line arguments if provided
    if args.llm_config:
        # if we didn't already load it, get it from the toml file
        if args.llm_config not in config.llms:
            llm_config = get_llm_config_arg(args.llm_config)
        else:
            llm_config = config.llms[args.llm_config]
        if llm_config is None:
            raise ValueError(f'Invalid toml file, cannot read {args.llm_config}')
        config.set_llm_config(llm_config)

    # Override default agent if provided
    if args.agent_cls:
        config.default_agent = args.agent_cls

    # Set max iterations and max budget per task if provided, otherwise fall back to config values
    if args.max_iterations is not None:
        config.max_iterations = args.max_iterations
    if args.max_budget_per_task is not None:
        config.max_budget_per_task = args.max_budget_per_task

    # Read selected repository in config for use by CLI and main.py
    if args.selected_repo is not None:
        config.sandbox.selected_repo = args.selected_repo

    return config<|MERGE_RESOLUTION|>--- conflicted
+++ resolved
@@ -15,15 +15,11 @@
 from openhands.core import logger
 from openhands.core.config.agent_config import AgentConfig
 from openhands.core.config.app_config import AppConfig
-<<<<<<< HEAD
-from openhands.core.config.config_utils import OH_DEFAULT_AGENT, OH_MAX_ITERATIONS
-=======
 from openhands.core.config.config_utils import (
     OH_DEFAULT_AGENT,
     OH_MAX_ITERATIONS,
 )
 from openhands.core.config.extended_config import ExtendedConfig
->>>>>>> 6b1a9370
 from openhands.core.config.llm_config import LLMConfig
 from openhands.core.config.model_routing_config import ModelRoutingConfig
 from openhands.core.config.sandbox_config import SandboxConfig
@@ -146,104 +142,6 @@
                 f'Unknown config key "{key}" in [core] section'
             )
 
-<<<<<<< HEAD
-    core_config = toml_config['core']
-
-    # load llm configs and agent configs
-    for key, value in toml_config.items():
-        if isinstance(value, dict):
-            try:
-                if key is not None and key.lower() == 'agent':
-                    # Every entry here is either a field for the default `agent` config group, or itself a group
-                    # The best way to tell the difference is to try to parse it as an AgentConfig object
-                    agent_group_ids: set[str] = set()
-                    for nested_key, nested_value in value.items():
-                        if isinstance(nested_value, dict):
-                            try:
-                                agent_config = AgentConfig(**nested_value)
-                            except ValidationError:
-                                continue
-                            agent_group_ids.add(nested_key)
-                            cfg.set_agent_config(agent_config, nested_key)
-
-                    logger.openhands_logger.debug(
-                        'Attempt to load default agent config from config toml'
-                    )
-                    value_without_groups = {
-                        k: v for k, v in value.items() if k not in agent_group_ids
-                    }
-                    agent_config = AgentConfig(**value_without_groups)
-                    cfg.set_agent_config(agent_config, 'agent')
-
-                elif key is not None and key.lower() == 'llm':
-                    # Every entry here is either a field for the default `llm` config group, or itself a group
-                    # The best way to tell the difference is to try to parse it as an LLMConfig object
-                    llm_group_ids: set[str] = set()
-                    for nested_key, nested_value in value.items():
-                        if isinstance(nested_value, dict):
-                            try:
-                                llm_config = LLMConfig(**nested_value)
-                            except ValidationError:
-                                continue
-                            llm_group_ids.add(nested_key)
-                            cfg.set_llm_config(llm_config, nested_key)
-
-                    logger.openhands_logger.debug(
-                        'Attempt to load default LLM config from config toml'
-                    )
-                    # Extract generic LLM fields, which are not nested LLM configs
-                    generic_llm_fields = {}
-                    for k, v in value.items():
-                        if not isinstance(v, dict):
-                            generic_llm_fields[k] = v
-                    generic_llm_config = LLMConfig(**generic_llm_fields)
-                    cfg.set_llm_config(generic_llm_config, 'llm')
-
-                    # Process custom named LLM configs
-                    for nested_key, nested_value in value.items():
-                        if isinstance(nested_value, dict):
-                            logger.openhands_logger.debug(
-                                f'Processing custom LLM config "{nested_key}":'
-                            )
-                            # Apply generic LLM config with custom LLM overrides, e.g.
-                            # [llm]
-                            # model="..."
-                            # num_retries = 5
-                            # [llm.claude]
-                            # model="claude-3-5-sonnet"
-                            # results in num_retries APPLIED to claude-3-5-sonnet
-                            custom_fields = {}
-                            for k, v in nested_value.items():
-                                if not isinstance(v, dict):
-                                    custom_fields[k] = v
-                            merged_llm_dict = generic_llm_fields.copy()
-                            merged_llm_dict.update(custom_fields)
-
-                            custom_llm_config = LLMConfig(**merged_llm_dict)
-                            cfg.set_llm_config(custom_llm_config, nested_key)
-                elif key is not None and key.lower() == 'security':
-                    logger.openhands_logger.debug(
-                        'Attempt to load security config from config toml'
-                    )
-                    security_config = SecurityConfig(**value)
-                    cfg.security = security_config
-                elif key is not None and key.lower() == 'model_routing':
-                    logger.openhands_logger.debug(
-                        'Attempt to load model routing config from config toml'
-                    )
-                    model_routing_config = ModelRoutingConfig(**value)
-                    cfg.model_routing = model_routing_config
-                elif not key.startswith('sandbox') and key.lower() != 'core':
-                    logger.openhands_logger.warning(
-                        f'Unknown key in {toml_file}: "{key}"'
-                    )
-            except (TypeError, KeyError, ValidationError) as e:
-                logger.openhands_logger.warning(
-                    f'Cannot parse [{key}] config from toml, values have not been applied.\nError: {e}',
-                )
-        else:
-            logger.openhands_logger.warning(f'Unknown section [{key}] in {toml_file}')
-=======
     # Process agent section if present
     if 'agent' in toml_config:
         try:
@@ -265,7 +163,6 @@
             logger.openhands_logger.warning(
                 f'Cannot parse [llm] config from toml, values have not been applied.\nError: {e}'
             )
->>>>>>> 6b1a9370
 
     # Process security section if present
     if 'security' in toml_config:
@@ -278,6 +175,20 @@
         except (TypeError, KeyError, ValidationError) as e:
             logger.openhands_logger.warning(
                 f'Cannot parse [security] config from toml, values have not been applied.\nError: {e}'
+            )
+
+    if 'model_routing' in toml_config:
+        # logger.openhands_logger.debug(
+        #     'Attempt to load model routing config from config toml'
+        # )
+        # model_routing_config = ModelRoutingConfig(**value)
+        # cfg.model_routing = model_routing_config
+        try:
+            model_routing_config = ModelRoutingConfig(**toml_config['model_routing'])
+            cfg.model_routing = model_routing_config
+        except (TypeError, KeyError, ValidationError) as e:
+            logger.openhands_logger.warning(
+                f'Cannot parse [model_routing] config from toml, values have not been applied.\nError: {e}'
             )
 
     # Process sandbox section if present

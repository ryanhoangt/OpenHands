import hashlib
import os
import uuid
from typing import Callable

from pydantic import SecretStr

import openhands.agenthub  # noqa F401 (we import this to get the agents registered)
from openhands.controller import AgentController
from openhands.controller.agent import Agent
from openhands.controller.state.state import State
from openhands.core.config import (
    AppConfig,
)
from openhands.core.logger import openhands_logger as logger
from openhands.events import EventStream
from openhands.events.event import Event
from openhands.integrations.provider import ProviderToken, ProviderType
from openhands.llm.llm import LLM
from openhands.memory.memory import Memory
from openhands.microagent.microagent import BaseMicroagent
from openhands.runtime import get_runtime_cls
from openhands.runtime.base import Runtime
from openhands.security import SecurityAnalyzer, options
from openhands.storage import get_file_store
from openhands.storage.data_models.user_secrets import UserSecrets
from openhands.utils.async_utils import GENERAL_TIMEOUT, call_async_from_sync


def create_runtime(
    config: AppConfig,
    sid: str | None = None,
    headless_mode: bool = True,
    agent: Agent | None = None,
) -> Runtime:
    """Create a runtime for the agent to run on.

    Args:
        config: The app config.
        sid: (optional) The session id. IMPORTANT: please don't set this unless you know what you're doing.
            Set it to incompatible value will cause unexpected behavior on RemoteRuntime.
        headless_mode: Whether the agent is run in headless mode. `create_runtime` is typically called within evaluation scripts,
            where we don't want to have the VSCode UI open, so it defaults to True.
        agent: (optional) The agent instance to use for configuring the runtime.

    Returns:
        The created Runtime instance (not yet connected or initialized).
    """
    # if sid is provided on the command line, use it as the name of the event stream
    # otherwise generate it on the basis of the configured jwt_secret
    # we can do this better, this is just so that the sid is retrieved when we want to restore the session
    session_id = sid or generate_sid(config)

    # set up the event stream
    file_store = get_file_store(config.file_store, config.file_store_path)
    event_stream = EventStream(session_id, file_store)

    # set up the security analyzer
    if config.security.security_analyzer:
        options.SecurityAnalyzers.get(
            config.security.security_analyzer, SecurityAnalyzer
        )(event_stream)

    # agent class
    if agent:
        agent_cls = type(agent)
    else:
        agent_cls = Agent.get_cls(config.default_agent)

    # runtime and tools
    runtime_cls = get_runtime_cls(config.runtime)
    logger.debug(f'Initializing runtime: {runtime_cls.__name__}')
    runtime: Runtime = runtime_cls(
        config=config,
        event_stream=event_stream,
        sid=session_id,
        plugins=agent_cls.sandbox_plugins,
        headless_mode=headless_mode,
    )

    logger.debug(
        f'Runtime created with plugins: {[plugin.name for plugin in runtime.plugins]}'
    )

    return runtime


def initialize_repository_for_runtime(
    runtime: Runtime, selected_repository: str | None = None
) -> str | None:
    """Initialize the repository for the runtime.

    Args:
        runtime: The runtime to initialize the repository for.
        selected_repository: (optional) The GitHub repository to use.

    Returns:
        The repository directory path if a repository was cloned, None otherwise.
    """
    # clone selected repository if provided
    provider_tokens = {}
    if 'GITHUB_TOKEN' in os.environ:
        github_token = SecretStr(os.environ['GITHUB_TOKEN'])
        provider_tokens[ProviderType.GITHUB] = ProviderToken(token=github_token)

    if 'GITLAB_TOKEN' in os.environ:
        gitlab_token = SecretStr(os.environ['GITLAB_TOKEN'])
        provider_tokens[ProviderType.GITLAB] = ProviderToken(token=gitlab_token)

    secret_store = (
        UserSecrets(provider_tokens=provider_tokens) if provider_tokens else None
    )
    immutable_provider_tokens = secret_store.provider_tokens if secret_store else None

    logger.debug(f'Selected repository {selected_repository}.')
    repo_directory = call_async_from_sync(
        runtime.clone_or_init_repo,
        GENERAL_TIMEOUT,
        immutable_provider_tokens,
        selected_repository,
        None,
    )
    # Run setup script if it exists
    runtime.maybe_run_setup_script()
    # Set up git hooks if pre-commit.sh exists
    runtime.maybe_setup_git_hooks()

    return repo_directory


def create_memory(
    runtime: Runtime,
    event_stream: EventStream,
    sid: str,
    selected_repository: str | None = None,
    repo_directory: str | None = None,
    status_callback: Callable | None = None,
    conversation_instructions: str | None = None,
) -> Memory:
    """Create a memory for the agent to use.

    Args:
        runtime: The runtime to use.
        event_stream: The event stream it will subscribe to.
        sid: The session id.
        selected_repository: The repository to clone and start with, if any.
        repo_directory: The repository directory, if any.
        status_callback: Optional callback function to handle status updates.
        conversation_instructions: Optional instructions that are passed to the agent
    """
    memory = Memory(
        event_stream=event_stream,
        sid=sid,
        status_callback=status_callback,
    )

    memory.set_conversation_instructions(conversation_instructions)

    if runtime:
        # sets available hosts
        memory.set_runtime_info(runtime, {})

        # loads microagents from repo/.openhands/microagents
        microagents: list[BaseMicroagent] = runtime.get_microagents_from_selected_repo(
            selected_repository
        )
        memory.load_user_workspace_microagents(microagents)

        if selected_repository and repo_directory:
            memory.set_repository_info(selected_repository, repo_directory)

    return memory


def create_agent(config: AppConfig) -> Agent:
    agent_cls: type[Agent] = Agent.get_cls(config.default_agent)
    agent_config = config.get_agent_config(config.default_agent)
    llm_config = config.get_llm_config_from_agent(config.default_agent)
<<<<<<< HEAD
    routing_llms_config = config.routing_llms
    model_routing_config = config.model_routing
    routing_llms = {}
    for config_name, routing_llm_config in routing_llms_config.items():
        routing_llms[config_name] = LLM(
            config=routing_llm_config,
        )
=======

>>>>>>> 097f757c
    agent = agent_cls(
        llm=LLM(config=llm_config),
        config=agent_config,
        model_routing_config=model_routing_config,
        routing_llms=routing_llms,
    )

    return agent


def create_controller(
    agent: Agent,
    runtime: Runtime,
    config: AppConfig,
    headless_mode: bool = True,
    replay_events: list[Event] | None = None,
) -> tuple[AgentController, State | None]:
    event_stream = runtime.event_stream
    initial_state = None
    try:
        logger.debug(
            f'Trying to restore agent state from session {event_stream.sid} if available'
        )
        initial_state = State.restore_from_session(
            event_stream.sid, event_stream.file_store
        )
    except Exception as e:
        logger.debug(f'Cannot restore agent state: {e}')

    controller = AgentController(
        agent=agent,
        max_iterations=config.max_iterations,
        max_budget_per_task=config.max_budget_per_task,
        agent_to_llm_config=config.get_agent_to_llm_config_map(),
        event_stream=event_stream,
        initial_state=initial_state,
        headless_mode=headless_mode,
        confirmation_mode=config.security.confirmation_mode,
        replay_events=replay_events,
    )
    return (controller, initial_state)


def generate_sid(config: AppConfig, session_name: str | None = None) -> str:
    """Generate a session id based on the session name and the jwt secret."""
    session_name = session_name or str(uuid.uuid4())
    jwt_secret = config.jwt_secret

    hash_str = hashlib.sha256(f'{session_name}{jwt_secret}'.encode('utf-8')).hexdigest()
    return f'{session_name}-{hash_str[:16]}'<|MERGE_RESOLUTION|>--- conflicted
+++ resolved
@@ -176,7 +176,6 @@
     agent_cls: type[Agent] = Agent.get_cls(config.default_agent)
     agent_config = config.get_agent_config(config.default_agent)
     llm_config = config.get_llm_config_from_agent(config.default_agent)
-<<<<<<< HEAD
     routing_llms_config = config.routing_llms
     model_routing_config = config.model_routing
     routing_llms = {}
@@ -184,9 +183,7 @@
         routing_llms[config_name] = LLM(
             config=routing_llm_config,
         )
-=======
-
->>>>>>> 097f757c
+
     agent = agent_cls(
         llm=LLM(config=llm_config),
         config=agent_config,

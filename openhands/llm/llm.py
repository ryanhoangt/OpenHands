--- conflicted
+++ resolved
@@ -71,10 +71,8 @@
     'claude-3-5-haiku-20241022',
     'gpt-4o-mini',
     'gpt-4o',
-<<<<<<< HEAD
+    'o1-2024-12-17',
     'o1',
-=======
-    'o1-2024-12-17',
 ]
 
 REASONING_EFFORT_SUPPORTED_MODELS = [
@@ -83,7 +81,6 @@
 
 MODELS_WITHOUT_STOP_WORDS = [
     'o1-mini',
->>>>>>> 509892cf
 ]
 
 

--- conflicted
+++ resolved
@@ -42,13 +42,10 @@
         self.llm = llm
         self.config = config
         self._complete = False
-<<<<<<< HEAD
-        self.prompt_manager: 'PromptManager' | None = None
-        self.active_llm: LLM | None = None  # The LLM chosen by the router
-=======
         self._prompt_manager: 'PromptManager' | None = None
         self.mcp_tools: dict[str, ChatCompletionToolParam] = {}
         self.tools: list = []
+        self.active_llm: LLM | None = None  # The LLM chosen by the router
 
     @property
     def prompt_manager(self) -> 'PromptManager':
@@ -90,7 +87,6 @@
         except Exception as e:
             logger.warning(f'[{self.name}] Failed to generate system message: {e}')
             return None
->>>>>>> 097f757c
 
     @property
     def complete(self) -> bool:

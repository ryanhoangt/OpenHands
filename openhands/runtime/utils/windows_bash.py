"""This module provides a Windows-specific implementation for running commands
in a PowerShell session using the pythonnet library to interact with the .NET
PowerShell SDK directly. This aims to provide a more robust and integrated
way to manage PowerShell processes compared to using temporary script files.
"""

import os
import time
import traceback
from pathlib import Path
from threading import RLock
from typing import Callable

import pythonnet

from openhands.core.logger import openhands_logger as logger
from openhands.events.action import CmdRunAction
from openhands.events.observation import ErrorObservation
from openhands.events.observation.commands import (
    CmdOutputMetadata,
    CmdOutputObservation,
)
from openhands.runtime.utils.bash_constants import TIMEOUT_MESSAGE_TEMPLATE
from openhands.runtime.utils.windows_exceptions import DotNetMissingError
from openhands.utils.shutdown_listener import should_continue

try:
    pythonnet.load('coreclr')
    logger.info("Successfully called pythonnet.load('coreclr')")

    # Now that pythonnet is initialized, import clr and System
    try:
        import clr

        logger.debug(f'Imported clr module from: {clr.__file__}')
        # Load System assembly *after* pythonnet is initialized
        clr.AddReference('System')
        import System
    except Exception as clr_sys_ex:
        error_msg = 'Failed to import .NET components.'
        details = str(clr_sys_ex)
        logger.error(f'{error_msg} Details: {details}')
        raise DotNetMissingError(error_msg, details)
except Exception as coreclr_ex:
    error_msg = 'Failed to load CoreCLR.'
    details = str(coreclr_ex)
    logger.error(f'{error_msg} Details: {details}')
    raise DotNetMissingError(error_msg, details)

# Attempt to load the PowerShell SDK assembly only if clr and System loaded
ps_sdk_path = None
try:
    # Prioritize PowerShell 7+ if available (adjust path if necessary)
    pwsh7_path = (
        Path(os.environ.get('ProgramFiles', 'C:\\Program Files'))
        / 'PowerShell'
        / '7'
        / 'System.Management.Automation.dll'
    )
    if pwsh7_path.exists():
        ps_sdk_path = str(pwsh7_path)
        clr.AddReference(ps_sdk_path)
        logger.info(f'Loaded PowerShell SDK (Core): {ps_sdk_path}')
    else:
        # Fallback to Windows PowerShell 5.1 bundled with Windows
        winps_path = (
            Path(os.environ.get('SystemRoot', 'C:\\Windows'))
            / 'System32'
            / 'WindowsPowerShell'
            / 'v1.0'
            / 'System.Management.Automation.dll'
        )
        if winps_path.exists():
            ps_sdk_path = str(winps_path)
            clr.AddReference(ps_sdk_path)
            logger.debug(f'Loaded PowerShell SDK (Desktop): {ps_sdk_path}')
        else:
            # Last resort: try loading by assembly name (might work if in GAC or path)
            clr.AddReference('System.Management.Automation')
            logger.info(
                'Attempted to load PowerShell SDK by name (System.Management.Automation)'
            )

    from System.Management.Automation import JobState, PowerShell
    from System.Management.Automation.Language import Parser
    from System.Management.Automation.Runspaces import (
        RunspaceFactory,
        RunspaceState,
    )
except Exception as e:
    error_msg = 'Failed to load PowerShell SDK components.'
    details = f'{str(e)} (Path searched: {ps_sdk_path})'
    logger.error(f'{error_msg} Details: {details}')
    raise DotNetMissingError(error_msg, details)


class WindowsPowershellSession:
    """Manages a persistent PowerShell session using the .NET SDK via pythonnet.

    Allows executing commands within a single runspace, preserving state
    (variables, current directory) between calls.
    Handles basic timeout and captures output/error streams.
    """

    def __init__(
        self,
        work_dir: str,
        username: str | None = None,
        no_change_timeout_seconds: int = 30,
        max_memory_mb: int | None = None,
    ):
        """Initializes the PowerShell session.

        Args:
            work_dir: The starting working directory for the session.
            username: (Currently ignored) Username for execution. PowerShell SDK typically runs as the current user.
            no_change_timeout_seconds: Timeout in seconds if no output change is detected (currently NOT fully implemented).
            max_memory_mb: (Currently ignored) Maximum memory limit for the process.
        """
        # Initialize state flags early to prevent AttributeError in __del__ if init fails
        self._closed = False
        self._initialized = False
        self.runspace = None  # Initialize runspace to None

        if PowerShell is None:  # Check if SDK loading failed during module import
            # Logged critical error during import, just raise here to prevent instantiation
            error_msg = (
                'PowerShell SDK (System.Management.Automation.dll) could not be loaded.'
            )
            logger.error(error_msg)
            raise DotNetMissingError(error_msg)

        self.work_dir = os.path.abspath(work_dir)
        self.username = username
        self._cwd = self.work_dir
        self.NO_CHANGE_TIMEOUT_SECONDS = no_change_timeout_seconds
        self.max_memory_mb = max_memory_mb  # Stored, but not used yet.

        self.active_job = None
        self._job_lock = RLock()
        self._last_job_output = ''  # Stores cumulative output returned in the last observation for the active job
        self._last_job_error: list[
            str
        ] = []  # Stores cumulative errors returned in the last observation for the active job

        # Create and open the persistent runspace
        try:
            # Consider InitialSessionState for more control (e.g., execution policy)
            # iss = InitialSessionState.CreateDefault()
            # iss.ExecutionPolicy = Microsoft.PowerShell.ExecutionPolicy.Unrestricted # Requires importing Microsoft.PowerShell namespace
            # self.runspace = RunspaceFactory.CreateRunspace(iss)
            self.runspace = RunspaceFactory.CreateRunspace()
            self.runspace.Open()
            # Set initial working directory within the runspace
            self._set_initial_cwd()
            self._initialized = True  # Set to True only on successful initialization
            logger.info(f'PowerShell runspace created. Initial CWD set to: {self._cwd}')
        except Exception as e:
            logger.error(f'Failed to create or open PowerShell runspace: {e}')
            logger.error(traceback.format_exc())
            self.close()  # Ensure cleanup if init fails partially
            raise RuntimeError(f'Failed to initialize PowerShell runspace: {e}')

    def _set_initial_cwd(self) -> None:
        """Sets the initial working directory in the runspace."""
        ps = None
        try:
            ps = PowerShell.Create()
            ps.Runspace = self.runspace
            ps.AddScript(f'Set-Location -Path "{self._cwd}"').Invoke()
            if ps.Streams.Error:
                errors = '\n'.join([str(err) for err in ps.Streams.Error])
                logger.warning(f"Error setting initial CWD to '{self._cwd}': {errors}")
                # Confirm actual CWD if setting failed
                self._confirm_cwd()
            else:
                logger.debug(f'Successfully set initial runspace CWD to {self._cwd}')
                # Optional: Confirm CWD even on success for robustness
                # self._confirm_cwd()
        except Exception as e:
            logger.error(f'Exception setting initial CWD: {e}')
            logger.error(traceback.format_exc())
            # Attempt to confirm CWD even if setting threw an exception
            self._confirm_cwd()
        finally:
            if ps:
                ps.Dispose()

    def _confirm_cwd(self) -> None:
        """Confirms the actual CWD in the runspace and updates self._cwd."""
        ps_confirm = None
        try:
            ps_confirm = PowerShell.Create()
            ps_confirm.Runspace = self.runspace
            ps_confirm.AddScript('Get-Location')
            results = ps_confirm.Invoke()
            if results and results.Count > 0 and hasattr(results[0], 'Path'):
                actual_cwd = str(results[0].Path)
                if os.path.isdir(actual_cwd):
                    if actual_cwd != self._cwd:
                        logger.warning(
                            f'Runspace CWD ({actual_cwd}) differs from expected ({self._cwd}). Updating session CWD.'
                        )
                        self._cwd = actual_cwd
                    else:
                        logger.debug(f'Confirmed runspace CWD is {self._cwd}')
                else:
                    logger.error(
                        f'Get-Location returned an invalid path: {actual_cwd}. Session CWD may be inaccurate.'
                    )
            elif ps_confirm.Streams.Error:
                errors = '\n'.join([str(err) for err in ps_confirm.Streams.Error])
                logger.error(f'Error confirming runspace CWD: {errors}')
            else:
                logger.error('Could not confirm runspace CWD (No result or error).')
        except Exception as e:
            logger.error(f'Exception confirming CWD: {e}')
        finally:
            if ps_confirm:
                ps_confirm.Dispose()

    @property
    def cwd(self) -> str:
        """Gets the last known working directory of the session."""
        return self._cwd

    def _run_ps_command(
        self, script: str, log_output: bool = True
    ) -> list[System.Management.Automation.PSObject]:
        """Helper to run a simple synchronous command in the runspace."""
        if log_output:
            logger.debug(f"Running PS command: '{script}'")
        ps = None
        results = []
        try:
            ps = PowerShell.Create()
            ps.Runspace = self.runspace
            ps.AddScript(script)
            results = ps.Invoke()
        except Exception as e:
            logger.error(f'Exception running script: {script}\n{e}')
        finally:
            if ps:
                ps.Dispose()
        return results if results else []

    def _get_job_object(
        self, job_id: int | None
    ) -> System.Management.Automation.Job | None:
        """Retrieves a job object by its ID."""
        script = f'Get-Job -Id {job_id}'
        results = self._run_ps_command(script, log_output=False)
        if results and len(results) > 0:
            potential_job_wrapper = results[0]
            try:
                underlying_job = potential_job_wrapper.BaseObject
                # Basic check for job-like properties before returning
                _ = underlying_job.Id
                _ = underlying_job.JobStateInfo.State
                return underlying_job
            except AttributeError:
                logger.warning(f'Retrieved object is not a valid job. ID: {job_id}')
                return None
        return None

    def _receive_job_output(
        self, job: System.Management.Automation.Job, keep: bool = False
    ) -> tuple[str, list[str]]:
        """Receives output and errors from a job."""
        if not job:
            return '', []

        output_parts = []
        error_parts = []

        # Get error stream directly from job object if available
        try:
            current_job_obj = self._get_job_object(job.Id)
            if current_job_obj and current_job_obj.Error:
                error_records = current_job_obj.Error.ReadAll()
                if error_records:
                    error_parts.extend([str(e) for e in error_records])
        except Exception as read_err:
            logger.error(
                f'Failed to read job error stream directly for Job {job.Id}: {read_err}'
            )
            error_parts.append(f'[Direct Error Stream Read Exception: {read_err}]')

        # Run Receive-Job for the output stream
        keep_switch = '-Keep' if keep else ''
        script = f'Receive-Job -Job (Get-Job -Id {job.Id}) {keep_switch}'

        ps_receive = None
        try:
            ps_receive = PowerShell.Create()
            ps_receive.Runspace = self.runspace
            ps_receive.AddScript(script)

            # Collect output
            results = ps_receive.Invoke()
            if results:
                output_parts = [str(r) for r in results]

            # Collect errors from the Receive-Job command
            if ps_receive.Streams.Error:
                receive_job_errors = [str(e) for e in ps_receive.Streams.Error]
                logger.warning(
                    f'Errors during Receive-Job for Job ID {job.Id}: {receive_job_errors}'
                )
                error_parts.extend(receive_job_errors)

        except Exception as e:
            logger.error(f'Exception during Receive-Job for Job ID {job.Id}: {e}')
            error_parts.append(f'[Receive-Job Exception: {e}]')
        finally:
            if ps_receive:
                ps_receive.Dispose()

        final_combined_output = '\n'.join(output_parts)
        return final_combined_output, error_parts

    def _stop_active_job(self) -> CmdOutputObservation | ErrorObservation:
        """Stops the active job, collects final output, and cleans up."""
        with self._job_lock:
            job = self.active_job
            if not job:
                return ErrorObservation(
                    content='ERROR: No previous running command to interact with.'
                )

            job_id = job.Id  # type: ignore[unreachable]
            logger.info(f'Attempting to stop job ID: {job_id} via C-c.')

            # Attempt graceful stop
            stop_script = f'Stop-Job -Job (Get-Job -Id {job_id})'
            self._run_ps_command(stop_script)

            # Allow process time to potentially print shutdown messages
            time.sleep(0.5)

            # Get final output and errors
            final_output, final_errors = self._receive_job_output(job, keep=False)

            combined_output = final_output
            combined_errors = final_errors

            # Check job state after stopping
            final_job = self._get_job_object(job_id)
            final_state = final_job.JobStateInfo.State if final_job else JobState.Failed

            logger.info(f'Job {job_id} final state after stop attempt: {final_state}')

            # Clean up the job
            remove_script = f'Remove-Job -Job (Get-Job -Id {job_id})'
            self._run_ps_command(remove_script)

            # Clear the active job reference
            self.active_job = None

            # Construct result
            output_builder = [combined_output] if combined_output else []
            if combined_errors:
                output_builder.append('\n[ERROR STREAM]')
                output_builder.extend(combined_errors)

            # Determine exit code - 0 if Stopped/Completed, 1 otherwise
            exit_code = (
                0 if final_state in [JobState.Stopped, JobState.Completed] else 1
            )

            final_content = '\n'.join(output_builder).strip()

            current_cwd = self._cwd
            python_safe_cwd = current_cwd.replace('\\\\', '\\\\\\\\')
            metadata = CmdOutputMetadata(
                exit_code=exit_code, working_dir=python_safe_cwd
            )
            metadata.suffix = f'\n[The command completed with exit code {exit_code}. CTRL+C was sent.]'

            return CmdOutputObservation(
                content=final_content,
                command='C-c',
                metadata=metadata,
            )

    def _check_active_job(
        self, timeout_seconds: int
    ) -> CmdOutputObservation | ErrorObservation:
        """Checks the active job for new output and status, waiting up to timeout_seconds."""
        with self._job_lock:
            if not self.active_job:
                return ErrorObservation(
                    content='ERROR: No previous running command to retrieve logs from.'
                )

            job_id = self.active_job.Id  # type: ignore[unreachable]
            logger.info(
                f'Checking active job ID: {job_id} for new output (timeout={timeout_seconds}s).'
            )

            start_time = time.monotonic()
            monitoring_loop_finished = False
            accumulated_new_output_builder = []
            accumulated_new_errors = []
            exit_code = -1  # Assume running
            final_state = JobState.Running
            latest_cumulative_output = self._last_job_output
            latest_cumulative_errors = list(self._last_job_error)

            while not monitoring_loop_finished:
                if not should_continue():
                    logger.warning('Shutdown signal received during job check.')
                    monitoring_loop_finished = True
                    continue

                elapsed_seconds = time.monotonic() - start_time
                if elapsed_seconds > timeout_seconds:
                    logger.warning(f'Job check timed out after {timeout_seconds}s.')
                    monitoring_loop_finished = True
                    continue

                current_job_obj = self._get_job_object(job_id)
                if not current_job_obj:
                    logger.error(f'Job {job_id} object disappeared during check.')
                    accumulated_new_errors.append('[Job object lost during check]')
                    monitoring_loop_finished = True
                    exit_code = 1
                    final_state = JobState.Failed
                    if self.active_job and self.active_job.Id == job_id:
                        self.active_job = None
                    continue

                # Poll output with keep=True (returns cumulative output/errors)
                polled_cumulative_output, polled_cumulative_errors = (
                    self._receive_job_output(current_job_obj, keep=True)
                )

                # Detect new output since last poll
                new_output_detected = ''
                if polled_cumulative_output != latest_cumulative_output:
                    if polled_cumulative_output.startswith(latest_cumulative_output):
                        new_output_detected = polled_cumulative_output[
                            len(latest_cumulative_output) :
                        ]
                    else:
                        logger.warning(
                            f'Job {job_id} check: Cumulative output changed unexpectedly'
                        )
                        new_output_detected = polled_cumulative_output.removeprefix(
                            self._last_job_output
                        )

                    if new_output_detected.strip():
                        accumulated_new_output_builder.append(
                            new_output_detected.strip()
                        )

                # Detect new errors
                latest_cumulative_errors_set = set(latest_cumulative_errors)
                new_errors_detected = [
                    e
                    for e in polled_cumulative_errors
                    if e not in latest_cumulative_errors_set
                ]
                if new_errors_detected:
                    accumulated_new_errors.extend(new_errors_detected)

                latest_cumulative_output = polled_cumulative_output
                latest_cumulative_errors = polled_cumulative_errors

                # Check job state
                current_state = current_job_obj.JobStateInfo.State
                if current_state not in [JobState.Running, JobState.NotStarted]:
                    logger.info(
                        f'Job {job_id} finished check loop with state: {current_state}'
                    )
                    monitoring_loop_finished = True
                    final_state = current_state
                    continue

                time.sleep(0.1)  # Prevent busy-waiting

            # Process results after loop finished
            is_finished = final_state not in [JobState.Running, JobState.NotStarted]
            final_content = '\n'.join(accumulated_new_output_builder).strip()
            final_errors = list(accumulated_new_errors)

            if is_finished:
                logger.info(f'Job {job_id} has finished. Collecting final output.')
                final_job_obj = self._get_job_object(job_id)
                if final_job_obj:
                    # Final receive with keep=False to consume remaining output
                    final_cumulative_output, final_cumulative_errors = (
                        self._receive_job_output(final_job_obj, keep=False)
                    )

                    # Check for new output in final chunk
                    final_new_output_chunk = ''
                    if final_cumulative_output.startswith(latest_cumulative_output):
                        final_new_output_chunk = final_cumulative_output[
                            len(latest_cumulative_output) :
                        ]
                    elif final_cumulative_output:
                        final_new_output_chunk = final_cumulative_output.removeprefix(
                            self._last_job_output
                        )

                    if final_new_output_chunk.strip():
                        final_content = '\n'.join(
                            filter(
                                None, [final_content, final_new_output_chunk.strip()]
                            )
                        )

                    # Check for new errors in final chunk
                    latest_cumulative_errors_set = set(latest_cumulative_errors)
                    new_final_errors = [
                        e
                        for e in final_cumulative_errors
                        if e not in latest_cumulative_errors_set
                    ]
                    if new_final_errors:
                        final_errors.extend(new_final_errors)

                    # Determine exit code based on state
                    exit_code = 0 if final_state == JobState.Completed else 1

                    # Clean up job
                    remove_script = f'Remove-Job -Job (Get-Job -Id {job_id})'
                    self._run_ps_command(remove_script)
                    if self.active_job and self.active_job.Id == job_id:
                        self.active_job = None
                    self._last_job_output = ''
                    self._last_job_error = []
                else:
                    logger.warning(f'Could not get final job object {job_id}')
                    exit_code = 1
                    if self.active_job and self.active_job.Id == job_id:
                        self.active_job = None
                    self._last_job_output = ''
                    self._last_job_error = []
            else:
                # Update persistent state with latest cumulative values
                self._last_job_output = latest_cumulative_output
                self._last_job_error = list(set(latest_cumulative_errors))

            # Append errors to final content
            if final_errors:
                error_stream_text = '\n'.join(final_errors)
                if final_content:
                    final_content += f'\n[ERROR STREAM]\n{error_stream_text}'
                else:
                    final_content = f'[ERROR STREAM]\n{error_stream_text}'
                # Ensure exit code is non-zero if errors occurred
                if exit_code == 0 and final_state != JobState.Completed:
                    exit_code = 1

            current_cwd = self._cwd
            python_safe_cwd = current_cwd.replace('\\\\', '\\\\\\\\')
            metadata = CmdOutputMetadata(
                exit_code=exit_code, working_dir=python_safe_cwd
            )
            metadata.prefix = '[Below is the output of the previous command.]\n'

            if is_finished:
                metadata.suffix = (
                    f'\n[The command completed with exit code {exit_code}.]'
                )
            else:
                metadata.suffix = (
                    f'\n[The command timed out after {timeout_seconds} seconds. '
                    f'{TIMEOUT_MESSAGE_TEMPLATE}]'
                )

            return CmdOutputObservation(
                content=final_content,
                command='',
                metadata=metadata,
            )

    def _get_current_cwd(self) -> str:
        """Gets the current working directory from the runspace."""
        # Use helper to run Get-Location
        results = self._run_ps_command('Get-Location')

        # --- Add more detailed check logging ---
        if results and results.Count > 0:  # type: ignore[attr-defined]
            first_result = results[0]
            has_path_attr = hasattr(first_result, 'Path')

            if has_path_attr:
                # Original logic resumes here if hasattr is True
                fetched_cwd = str(first_result.Path)
                if os.path.isdir(fetched_cwd):
                    if fetched_cwd != self._cwd:
                        logger.info(
                            f"_get_current_cwd: Fetched CWD '{fetched_cwd}' differs from cached '{self._cwd}'. Updating cache."
                        )
                        self._cwd = fetched_cwd
                    return self._cwd
                else:
                    logger.warning(
                        f"_get_current_cwd: Path '{fetched_cwd}' is not a valid directory. Returning cached CWD: {self._cwd}"
                    )
                    return self._cwd
            else:
                # Handle cases where Path attribute is missing (e.g., unexpected object type)
                # Maybe the path is in BaseObject?
                try:
                    base_object = first_result.BaseObject
                    if hasattr(base_object, 'Path'):
                        fetched_cwd = str(base_object.Path)
                        if os.path.isdir(fetched_cwd):
                            if fetched_cwd != self._cwd:
                                logger.info(
                                    f"_get_current_cwd: Fetched CWD '{fetched_cwd}' (from BaseObject) differs from cached '{self._cwd}'. Updating cache."
                                )
                                self._cwd = fetched_cwd
                            return self._cwd
                        else:
                            logger.warning(
                                f"_get_current_cwd: Path '{fetched_cwd}' (from BaseObject) is not a valid directory. Returning cached CWD: {self._cwd}"
                            )
                            return self._cwd
                    else:
                        logger.error(
                            f'_get_current_cwd: BaseObject also lacks Path attribute. Cannot determine CWD from result: {first_result}'
                        )
                        return self._cwd  # Return cached
                except AttributeError as ae:
                    logger.error(
                        f'_get_current_cwd: Error accessing BaseObject or its Path: {ae}. Result: {first_result}'
                    )
                    return self._cwd  # Return cached
                except Exception as ex:
                    logger.error(
                        f'_get_current_cwd: Unexpected error checking BaseObject: {ex}. Result: {first_result}'
                    )
                    return self._cwd  # Return cached

        # This path is taken if _run_ps_command returned [] or results.Count was 0
        logger.error(
            f'_get_current_cwd: No valid results received from Get-Location call. Returning cached CWD: {self._cwd}'
        )
        return self._cwd

<<<<<<< HEAD
    def execute(
        self,
        action: CmdRunAction,
        stream_callback: Callable[[str, dict], None] | None = None,
    ) -> CmdOutputObservation | ErrorObservation:
        """
        Executes a command, potentially as a PowerShell background job for long-running tasks.
=======
    def execute(self, action: CmdRunAction) -> CmdOutputObservation | ErrorObservation:
        """Executes a command, potentially as a PowerShell background job for long-running tasks.
>>>>>>> 7861c1dd
        Aligned with bash.py behavior regarding command execution and messages.

        Args:
            action: The command execution action.

        Returns:
            CmdOutputObservation or ErrorObservation.
        """
        if not self._initialized or self._closed:
            return ErrorObservation(
                content='PowerShell session is not initialized or has been closed.'
            )

        command = action.command.strip()
        timeout_seconds = action.timeout or 60  # Default to 60 seconds hard timeout
        is_input = action.is_input  # Check if it's intended as input

        # Detect if this is a background command (ending with &)
        run_in_background = False
        if command.endswith('&'):
            run_in_background = True
            command = command[:-1].strip()  # Remove the & and extra spaces
            logger.info(f"Detected background command: '{command}'")

        logger.info(
            f"Received command: '{command}', Timeout: {timeout_seconds}s, is_input: {is_input}, background: {run_in_background}"
        )

        # --- Simplified Active Job Handling (aligned with bash.py) ---
        with self._job_lock:
            if self.active_job:
                active_job_obj = self._get_job_object(self.active_job.Id)  # type: ignore[unreachable]
                job_is_finished = False
                final_output = ''  # Initialize before conditional assignment
                final_errors = []  # Initialize before conditional assignment
                current_job_state = None  # Initialize
                finished_job_id = (
                    self.active_job.Id
                )  # Store ID before potentially clearing self.active_job

                if active_job_obj:
                    current_job_state = active_job_obj.JobStateInfo.State
                    if current_job_state not in [JobState.Running, JobState.NotStarted]:
                        job_is_finished = True
                        logger.info(
                            f'Active job {finished_job_id} was finished ({current_job_state}) before receiving new command. Cleaning up.'
                        )
                        # Assign final output/errors here
                        final_output, final_errors = self._receive_job_output(
                            active_job_obj, keep=False
                        )  # Consume final output
                        remove_script = (
                            f'Remove-Job -Job (Get-Job -Id {finished_job_id})'
                        )
                        self._run_ps_command(remove_script)
                        # --- Reset persistent state ---
                        self._last_job_output = ''
                        self._last_job_error = []
                        self.active_job = None
                    # else: job still running, job_is_finished remains False
                else:
                    # Job object disappeared, consider it finished/gone
                    logger.warning(
                        f'Could not retrieve active job object {finished_job_id}. Assuming finished and clearing.'
                    )
                    job_is_finished = True
                    current_job_state = (
                        JobState.Failed
                    )  # Assume failed if object is gone
                    # Assign final output/errors here
                    final_output = ''  # No output retrievable
                    final_errors = ['[ERROR: Job object disappeared during check]']
                    # --- Reset persistent state ---
                    self._last_job_output = ''
                    self._last_job_error = []
                    self.active_job = None

                # If the job was found to be finished *during this check*, return its final state now.
                if job_is_finished:
                    # --- Calculate final new output/errors ---
                    new_output = final_output.removeprefix(
                        self._last_job_output
                    )  # final_output was from keep=False
                    last_error_set = set(
                        self._last_job_error
                    )  # Use the state *before* reset
                    new_errors = [e for e in final_errors if e not in last_error_set]

                    # Construct and return the observation for the completed job using the state captured during cleanup
                    exit_code = 0 if current_job_state == JobState.Completed else 1
                    output_builder = [new_output] if new_output else []
                    if new_errors:
                        output_builder.append('\\n[ERROR STREAM]')
                        output_builder.extend(new_errors)
                    content_for_return = '\\n'.join(output_builder).strip()

                    current_cwd = self._cwd  # Use cached CWD as job is gone
                    python_safe_cwd = current_cwd.replace('\\\\', '\\\\\\\\')
                    metadata = CmdOutputMetadata(
                        exit_code=exit_code, working_dir=python_safe_cwd
                    )
                    # Indicate this output is from the *previous* command that just finished.
                    metadata.prefix = (
                        '[Below is the output of the previous command.]\\n'
                    )
                    metadata.suffix = (
                        f'\\n[The command completed with exit code {exit_code}.]'
                    )
                    logger.info(
                        f"Returning final output for job {finished_job_id} which finished before command '{command}' was processed."
                    )  # Use finished_job_id
                    return CmdOutputObservation(
                        content=content_for_return,
                        command=action.command,  # The command that triggered this check (e.g., '')
                        metadata=metadata,
                    )

                # If job was NOT finished, check incoming command
                # This block only runs if the job is still active (job_is_finished is False)
                if not job_is_finished:
                    if command == '':
                        logger.info(
                            'Received empty command while job running. Checking job status.'
                        )
                        # Pass the timeout from the empty command action to _check_active_job
                        return self._check_active_job(timeout_seconds)
                    elif command == 'C-c':
                        logger.info('Received C-c while job running. Stopping job.')
                        return self._stop_active_job()
                    elif is_input:
                        # PowerShell session doesn't directly support stdin injection like bash.py/tmux
                        # This requires a different approach (e.g., named pipes, or specific cmdlets).
                        # For now, return an error indicating this limitation.
                        logger.warning(
                            f"Received input command '{command}' while job active, but direct input injection is not supported in this implementation."
                        )
                        # Get *new* output since last observation to provide context
                        cumulative_output, cumulative_errors = self._receive_job_output(
                            self.active_job, keep=True
                        )
                        new_output = cumulative_output.removeprefix(
                            self._last_job_output
                        )
                        last_error_set = set(self._last_job_error)
                        new_errors = [
                            e for e in cumulative_errors if e not in last_error_set
                        ]
                        output_builder = [new_output] if new_output else []
                        if new_errors:
                            output_builder.append('\\n[ERROR STREAM]')
                            output_builder.extend(new_errors)
                        # --- UPDATE persistent state ---
                        # Even though input fails, the user saw this output now
                        self._last_job_output = cumulative_output
                        self._last_job_error = list(set(cumulative_errors))
                        current_cwd = self._cwd
                        python_safe_cwd = current_cwd.replace('\\\\', '\\\\\\\\')
                        metadata = CmdOutputMetadata(
                            exit_code=-1, working_dir=python_safe_cwd
                        )  # Still running
                        metadata.prefix = (
                            '[Below is the output of the previous command.]\\n'
                        )
                        metadata.suffix = (
                            f"\\n[Your input command '{command}' was NOT processed. Direct input to running processes (is_input=True) "
                            'is not supported by this PowerShell session implementation. You can use C-c to stop the process.]'
                        )
                        return CmdOutputObservation(
                            content='\\n'.join(output_builder).strip(),
                            command=action.command,
                            metadata=metadata,
                        )

                    else:
                        # Any other command arrives while a job is running -> Reject it (bash.py behavior)
                        logger.warning(
                            f"Received new command '{command}' while job {self.active_job.Id} is active. New command NOT executed."
                        )
                        # Get *new* output since last observation to provide context
                        cumulative_output, cumulative_errors = self._receive_job_output(
                            self.active_job, keep=True
                        )
                        new_output = cumulative_output.removeprefix(
                            self._last_job_output
                        )
                        last_error_set = set(self._last_job_error)
                        new_errors = [
                            e for e in cumulative_errors if e not in last_error_set
                        ]
                        output_builder = [new_output] if new_output else []
                        if new_errors:
                            output_builder.append('\\n[ERROR STREAM]')
                            output_builder.extend(new_errors)
                        # --- UPDATE persistent state ---
                        # Even though command fails, the user saw this output now
                        self._last_job_output = cumulative_output
                        self._last_job_error = list(set(cumulative_errors))

                        current_cwd = self._cwd  # Use cached CWD
                        python_safe_cwd = current_cwd.replace('\\\\', '\\\\\\\\')
                        metadata = CmdOutputMetadata(
                            exit_code=-1, working_dir=python_safe_cwd
                        )  # Exit code -1 indicates still running
                        metadata.prefix = (
                            '[Below is the output of the previous command.]\n'
                        )
                        metadata.suffix = (
                            f'\n[Your command "{command}" is NOT executed. '
                            f'The previous command is still running - You CANNOT send new commands until the previous command is completed. '
                            'By setting `is_input` to `true`, you can interact with the current process: '
                            f'{TIMEOUT_MESSAGE_TEMPLATE}]'
                        )

                        return CmdOutputObservation(
                            content='\\n'.join(output_builder).strip(),
                            command=action.command,  # Return the command that was attempted
                            metadata=metadata,
                        )
            # --- End Active Job Handling ---

        # --- If we reach here, there is no active job ---

        # Handle empty command when NO job is active
        if command == '':
            logger.warning('Received empty command string (no active job).')
            current_cwd = self._get_current_cwd()  # Update CWD just in case
            python_safe_cwd = current_cwd.replace('\\\\', '\\\\\\\\')
            metadata = CmdOutputMetadata(exit_code=0, working_dir=python_safe_cwd)
            # Align error message with bash.py
            error_content = 'ERROR: No previous running command to retrieve logs from.'
            logger.warning(
                f'Returning specific error message for empty command: {error_content}'
            )
            # No extra suffix needed
            # metadata.suffix = f"\n[Empty command received (no active job). CWD: {metadata.working_dir}]"
            return CmdOutputObservation(
                content=error_content, command='', metadata=metadata
            )

        # Handle C-* when NO job is active/relevant
        if command.startswith('C-') and len(command) == 3:
            logger.warning(
                f'Received control character command: {command}. Not supported when no job active.'
            )
            current_cwd = self._cwd  # Use cached CWD
            python_safe_cwd = current_cwd.replace('\\\\', '\\\\\\\\')
            # Align error message with bash.py (no running command to interact with)
            return ErrorObservation(
                content='ERROR: No previous running command to interact with.'
            )

        # --- Validate command structure using PowerShell Parser ---
        # (Keep existing validation logic as it's PowerShell specific and useful)
        parse_errors = None
        statements = None
        try:
            # Parse the input command string
            ast, _, parse_errors = Parser.ParseInput(command, None)
            if parse_errors and parse_errors.Length > 0:
                error_messages = '\n'.join(
                    [
                        f'  - {err.Message} at Line {err.Extent.StartLineNumber}, Column {err.Extent.StartColumnNumber}'
                        for err in parse_errors
                    ]
                )
                logger.error(f'Command failed PowerShell parsing:\n{error_messages}')
                return ErrorObservation(
                    content=(
                        f'ERROR: Command could not be parsed by PowerShell.\n'
                        f'Syntax errors detected:\n{error_messages}'
                    )
                )
            statements = ast.EndBlock.Statements
            if statements.Count > 1:
                logger.error(
                    f'Detected {statements.Count} statements in the command. Only one is allowed.'
                )
                # Align error message with bash.py
                splited_cmds = [
                    str(s.Extent.Text) for s in statements
                ]  # Try to get text
                return ErrorObservation(
                    content=(
                        f'ERROR: Cannot execute multiple commands at once.\n'
                        f'Please run each command separately OR chain them into a single command via PowerShell operators (e.g., ; or |).\n'
                        f'Detected commands:\n{"\n".join(f"({i + 1}) {cmd}" for i, cmd in enumerate(splited_cmds))}'
                    )
                )
            elif statements.Count == 0 and not command.strip().startswith('#'):
                logger.warning(
                    'Received command that resulted in zero executable statements (likely whitespace or comment).'
                )
                # Treat as empty command if it parses to nothing
                return CmdOutputObservation(
                    content='',
                    command=command,
                    metadata=CmdOutputMetadata(exit_code=0, working_dir=self._cwd),
                )

        except Exception as parse_ex:
            logger.error(f'Exception during PowerShell command parsing: {parse_ex}')
            logger.error(traceback.format_exc())
            return ErrorObservation(
                content=f'ERROR: An exception occurred while parsing the command: {parse_ex}'
            )
        # --- End validation ---

        # === Synchronous Execution Path (for CWD commands) ===
        if statements and statements.Count == 1:
            statement = statements[0]
            try:
                from System.Management.Automation.Language import (
                    CommandAst,
                    PipelineAst,
                )

                # Check PipelineAst
                if isinstance(statement, PipelineAst):
                    pipeline_elements = statement.PipelineElements
                    if (
                        pipeline_elements
                        and pipeline_elements.Count == 1
                        and isinstance(pipeline_elements[0], CommandAst)
                    ):
                        command_ast = pipeline_elements[0]
                        command_name = command_ast.GetCommandName()
                        if command_name and command_name.lower() in [
                            'set-location',
                            'cd',
                            'push-location',
                            'pop-location',
                        ]:
                            logger.info(
                                f'execute: Identified CWD command via PipelineAst: {command_name}'
                            )
                            # Run command and prepare proper CmdOutputObservation
                            ps_results = self._run_ps_command(command)
                            # Get current working directory after CWD command
                            current_cwd = self._get_current_cwd()
                            python_safe_cwd = current_cwd.replace('\\\\', '\\\\\\\\')

                            # Convert results to string output if any
                            output = (
                                '\n'.join([str(r) for r in ps_results])
                                if ps_results
                                else ''
                            )

                            return CmdOutputObservation(
                                content=output,
                                command=command,
                                metadata=CmdOutputMetadata(
                                    exit_code=0, working_dir=python_safe_cwd
                                ),
                            )
                # Check direct CommandAst
                elif isinstance(statement, CommandAst):
                    command_name = statement.GetCommandName()
                    if command_name and command_name.lower() in [
                        'set-location',
                        'cd',
                        'push-location',
                        'pop-location',
                    ]:
                        logger.info(
                            f'execute: Identified CWD command via direct CommandAst: {command_name}'
                        )
                        # Run command and prepare proper CmdOutputObservation
                        ps_results = self._run_ps_command(command)
                        # Get current working directory after CWD command
                        current_cwd = self._get_current_cwd()
                        python_safe_cwd = current_cwd.replace('\\\\', '\\\\\\\\')

                        # Convert results to string output if any
                        output = (
                            '\n'.join([str(r) for r in ps_results])
                            if ps_results
                            else ''
                        )

                        return CmdOutputObservation(
                            content=output,
                            command=command,
                            metadata=CmdOutputMetadata(
                                exit_code=0, working_dir=python_safe_cwd
                            ),
                        )
            except ImportError as imp_err:
                logger.error(
                    f'execute: Failed to import CommandAst: {imp_err}. Cannot check for CWD commands.'
                )
            except Exception as ast_err:
                logger.error(f'execute: Error checking command AST: {ast_err}')

        # === Asynchronous Execution Path (for non-CWD commands) ===
        logger.info(
            f"execute: Entering asynchronous execution path for command: '{command}'"
        )

        # --- Start the command as a new asynchronous job ---
        # Reset state for the new job
        self._last_job_output = ''
        self._last_job_error = []

        ps_start = None
        job = None
        output_builder = []
        all_errors = []
        exit_code = 1
        timed_out = False
        job_start_failed = False
        job_id = None

        try:
            ps_start = PowerShell.Create()
            ps_start.Runspace = self.runspace
            escaped_cwd = self._cwd.replace("'", "''")
            # Check $? after the command. If it's false, exit 1.
            start_job_script = f"Start-Job -ScriptBlock {{ Set-Location '{escaped_cwd}'; {command}; if (-not $?) {{ exit 1 }} }}"

            logger.info(f'Starting command as PowerShell job: {command}')
            ps_start.AddScript(start_job_script)
            start_results = ps_start.Invoke()

            if ps_start.Streams.Error:
                errors = [str(e) for e in ps_start.Streams.Error]
                logger.error(f'Errors during Start-Job execution: {errors}')
                all_errors.extend(errors)

            ps_get = PowerShell.Create()
            ps_get.Runspace = self.runspace
            get_job_script = 'Get-Job | Sort-Object -Property Id -Descending | Select-Object -First 1'
            ps_get.AddScript(get_job_script)
            get_results = ps_get.Invoke()

            if ps_get.Streams.Error:
                errors = [str(e) for e in ps_get.Streams.Error]
                logger.error(f'Errors getting latest job: {errors}')
                all_errors.extend(errors)
                job_start_failed = True

            if not job_start_failed and get_results and len(get_results) > 0:
                potential_job = get_results[0]
                try:
                    underlying_job = potential_job.BaseObject
                    job_state_test = underlying_job.JobStateInfo.State
                    job = underlying_job
                    job_id = job.Id

                    # For background commands, don't track the job in the session
                    if not run_in_background:
                        with self._job_lock:
                            self.active_job = job

                    logger.info(
                        f'Job retrieved successfully. Job ID: {job.Id}, State: {job_state_test}, Background: {run_in_background}'
                    )

                    if job_state_test == JobState.Failed:
                        logger.error(f'Job {job.Id} failed immediately after starting.')
                        output_chunk, error_chunk = self._receive_job_output(
                            job, keep=False
                        )
                        if output_chunk:
                            output_builder.append(output_chunk)
                        if error_chunk:
                            all_errors.extend(error_chunk)
                        job_start_failed = True
                        remove_script = f'Remove-Job -Job (Get-Job -Id {job.Id})'
                        self._run_ps_command(remove_script)
                        with self._job_lock:
                            self.active_job = None
                except AttributeError as e:
                    logger.error(
                        f'Get-Job returned an object without expected properties on BaseObject: {e}'
                    )
                    logger.error(traceback.format_exc())
                    all_errors.append('Get-Job did not return a valid Job object.')
                    job_start_failed = True

            elif not job_start_failed:
                logger.error('Get-Job did not return any results.')
                all_errors.append('Get-Job did not return any results.')
                job_start_failed = True

        except Exception as start_ex:
            logger.error(f'Exception during job start/retrieval: {start_ex}')
            logger.error(traceback.format_exc())
            all_errors.append(f'[Job Start/Get Exception: {start_ex}]')
            job_start_failed = True
        finally:
            if ps_start:
                ps_start.Dispose()
            if 'ps_get' in locals() and ps_get:
                ps_get.Dispose()

        if job_start_failed:
            current_cwd = self._get_current_cwd()
            python_safe_cwd = current_cwd.replace('\\\\', '\\\\\\\\')
            metadata = CmdOutputMetadata(exit_code=1, working_dir=python_safe_cwd)
            # Use ErrorObservation for critical failures like job start
            return ErrorObservation(
                content='Failed to start PowerShell job.\n[ERRORS]\n'
                + '\n'.join(all_errors)
            )

        # For background commands, return immediately with success
        if run_in_background:
            current_cwd = self._get_current_cwd()
            python_safe_cwd = current_cwd.replace('\\\\', '\\\\\\\\')
            metadata = CmdOutputMetadata(exit_code=0, working_dir=python_safe_cwd)
            metadata.suffix = f'\n[Command started as background job {job_id}.]'
            return CmdOutputObservation(
                content=f'[Started background job {job_id}]',
                command=f'{command} &',
                metadata=metadata,
            )

        # --- Monitor the Job ---
        start_time = time.monotonic()
        monitoring_loop_finished = False
        shutdown_requested = False
        final_state = JobState.Failed

        latest_cumulative_output = (
            ''  # Tracks the absolute latest cumulative output seen in this loop
        )
        latest_cumulative_errors = []  # Tracks the absolute latest cumulative errors seen in this loop

        while not monitoring_loop_finished:
            if not should_continue():
                logger.warning('Shutdown signal received during job monitoring.')
                shutdown_requested = True
                monitoring_loop_finished = True
                exit_code = -1
                continue

            elapsed_seconds = time.monotonic() - start_time
            if elapsed_seconds > timeout_seconds:
                logger.warning(
                    f'Command job monitoring exceeded timeout ({timeout_seconds}s). Leaving job running.'
                )
                timed_out = True
                monitoring_loop_finished = True
                exit_code = -1
                continue

            current_job_obj = self._get_job_object(job_id)
            if not current_job_obj:
                logger.error(f'Job {job_id} object disappeared during monitoring.')
                all_errors.append('[Job object lost during monitoring]')
                monitoring_loop_finished = True
                exit_code = 1
                final_state = JobState.Failed
                # Reset state as job is gone
                self._last_job_output = ''
                self._last_job_error = []
                continue

            # Poll output (keep=True) -> Returns CUMULATIVE output/errors
            polled_cumulative_output, polled_cumulative_errors = (
                self._receive_job_output(current_job_obj, keep=True)
            )

            # Update the latest cumulative state seen in this loop
            latest_cumulative_output = polled_cumulative_output
            latest_cumulative_errors = polled_cumulative_errors

            # Check job state
            current_state = current_job_obj.JobStateInfo.State
            if current_state not in [JobState.Running, JobState.NotStarted]:
                logger.info(
                    f'Job {job_id} finished monitoring loop with state: {current_state}'
                )
                monitoring_loop_finished = True
                final_state = current_state
                continue

            time.sleep(0.1)

        # --- Monitoring loop finished ---

        job_finished_naturally = (
            not timed_out
            and not shutdown_requested
            and final_state in [JobState.Completed, JobState.Stopped, JobState.Failed]
        )

        determined_cwd = self._cwd
        final_output_content = ''
        final_error_content = []

        if job_finished_naturally:
            logger.info(
                f'Job {job_id} finished naturally with state: {final_state}. Clearing final output buffer.'
            )
            final_cumulative_output = ''
            final_cumulative_errors: list[str] = []
            final_job_obj = self._get_job_object(job_id)
            if final_job_obj:
                # Get final output/errors with keep=False
                final_cumulative_output, final_cumulative_errors = (
                    self._receive_job_output(final_job_obj, keep=False)
                )
                # Always calculate the output relative to the last observation returned
                final_output_content = final_cumulative_output.removeprefix(
                    self._last_job_output
                )
                # Also calculate final errors relative to last observation returned
                last_error_set = set(self._last_job_error)
                final_error_content = [
                    e for e in final_cumulative_errors if e not in last_error_set
                ]
            else:
                logger.warning(
                    f'Could not get final job object {job_id} to clear output buffer.'
                )
                # If object is gone, output is what was last seen relative to last observation
                final_output_content = latest_cumulative_output.removeprefix(
                    self._last_job_output
                )
                last_error_set = set(self._last_job_error)
                final_error_content = [
                    e for e in latest_cumulative_errors if e not in last_error_set
                ]

            exit_code = 0 if final_state == JobState.Completed else 1

            if final_state == JobState.Completed:
                logger.info(f'Job {job_id} completed successfully. Querying final CWD.')
                determined_cwd = self._get_current_cwd()
            else:
                logger.info(
                    f'Job {job_id} finished but did not complete successfully ({final_state}). Using cached CWD: {self._cwd}'
                )
                determined_cwd = self._cwd

            with self._job_lock:  # Lock to clear active_job
                remove_script = f'Remove-Job -Job (Get-Job -Id {job_id})'
                self._run_ps_command(remove_script)
                self.active_job = None
                logger.info(f'Cleaned up finished job {job_id}')

        else:
            logger.info(
                f'Job {job_id} did not finish naturally (timeout={timed_out}, shutdown={shutdown_requested}). Using cached CWD: {self._cwd}'
            )
            determined_cwd = self._cwd
            # Exit code is already -1 from loop exit reason

            # --- Calculate new output/errors relative to last observation (using latest from loop) ---
            final_output_content = latest_cumulative_output.removeprefix(
                self._last_job_output
            )
            final_error_content = [
                e for e in latest_cumulative_errors if e not in self._last_job_error
            ]

            # --- Update persistent state ---
            self._last_job_output = latest_cumulative_output
            self._last_job_error = list(
                set(latest_cumulative_errors)
            )  # Store unique errors

        python_safe_cwd = determined_cwd.replace('\\\\', '\\\\\\\\')

        # Combine unique output chunks for final observation
        # Using a set ensures uniqueness if chunks were identical across polls
        # Join accumulated output_builder parts
        final_output = final_output_content
        if final_error_content:  # Use the calculated final *new* errors
            error_stream_text = '\n'.join(final_error_content)
            if final_output:
                final_output += f'\n[ERROR STREAM]\n{error_stream_text}'
            else:
                final_output = f'[ERROR STREAM]\n{error_stream_text}'
            if exit_code == 0:  # Only check exit code if job finished naturally
                logger.info(
                    f'Detected errors in stream ({len(final_error_content)} records) but job state was Completed. Forcing exit_code to 1.'
                )
                exit_code = 1

        # Create metadata
        metadata = CmdOutputMetadata(exit_code=exit_code, working_dir=python_safe_cwd)

        # Determine Suffix
        if timed_out:
            # Align suffix with bash.py timeout message
            suffix = (
                f'\n[The command timed out after {timeout_seconds} seconds. '
                f'{TIMEOUT_MESSAGE_TEMPLATE}]'
            )
        elif shutdown_requested:
            # Align suffix with bash.py equivalent (though bash.py might not have specific shutdown message)
            suffix = f'\n[Command execution cancelled due to shutdown signal. Exit Code: {exit_code}]'
        elif job_finished_naturally:
            # Align suffix with bash.py completed message
            suffix = f'\n[The command completed with exit code {exit_code}.]'
        else:  # Should not happen, but defensive fallback
            suffix = f'\n[Command execution finished. State: {final_state}, Exit Code: {exit_code}]'

        metadata.suffix = suffix

        return CmdOutputObservation(
            content=final_output, command=command, metadata=metadata
        )

    def close(self) -> None:
        """Closes the PowerShell runspace and releases resources, stopping any active job."""
        if self._closed:
            return

        logger.info('Closing PowerShell session runspace.')

        # Stop and remove any active job before closing runspace
        with self._job_lock:
            if self.active_job:
                logger.warning(  # type: ignore[unreachable]
                    f'Session closing with active job {self.active_job.Id}. Attempting to stop and remove.'
                )
                job_id = self.active_job.Id
                try:
                    # Ensure job object exists before trying to stop/remove
                    active_job_obj = self._get_job_object(job_id)
                    if active_job_obj:
                        stop_script = f'Stop-Job -Job (Get-Job -Id {job_id})'
                        self._run_ps_command(
                            stop_script
                        )  # Use helper before runspace closes
                        time.sleep(0.1)
                        remove_script = f'Remove-Job -Job (Get-Job -Id {job_id})'
                        self._run_ps_command(remove_script)
                        logger.info(
                            f'Stopped and removed active job {job_id} during close.'
                        )
                    else:
                        logger.warning(
                            f'Could not find job object {job_id} to stop/remove during close.'
                        )
                except Exception as e:
                    logger.error(
                        f'Error stopping/removing job {job_id} during close: {e}'
                    )
                # --- Reset state even if stop/remove failed ---
                self._last_job_output = ''
                self._last_job_error = []
                self.active_job = None

        if hasattr(self, 'runspace') and self.runspace:
            try:
                # Check state using System.Management.Automation.Runspaces namespace
                # Get the state info object first to avoid potential pythonnet issues with nested access
                runspace_state_info = self.runspace.RunspaceStateInfo
                if runspace_state_info.State == RunspaceState.Opened:
                    self.runspace.Close()
                self.runspace.Dispose()
                logger.info('PowerShell runspace closed and disposed.')
            except Exception as e:
                logger.error(f'Error closing/disposing PowerShell runspace: {e}')
                logger.error(traceback.format_exc())

        self.runspace = None
        self._initialized = False
        self._closed = True

    def __del__(self) -> None:
        """Destructor ensures the runspace is closed."""
        self.close()<|MERGE_RESOLUTION|>--- conflicted
+++ resolved
@@ -9,7 +9,6 @@
 import traceback
 from pathlib import Path
 from threading import RLock
-from typing import Callable
 
 import pythonnet
 
@@ -644,18 +643,8 @@
         )
         return self._cwd
 
-<<<<<<< HEAD
-    def execute(
-        self,
-        action: CmdRunAction,
-        stream_callback: Callable[[str, dict], None] | None = None,
-    ) -> CmdOutputObservation | ErrorObservation:
-        """
-        Executes a command, potentially as a PowerShell background job for long-running tasks.
-=======
     def execute(self, action: CmdRunAction) -> CmdOutputObservation | ErrorObservation:
         """Executes a command, potentially as a PowerShell background job for long-running tasks.
->>>>>>> 7861c1dd
         Aligned with bash.py behavior regarding command execution and messages.
 
         Args:

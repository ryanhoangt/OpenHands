--- conflicted
+++ resolved
@@ -9,10 +9,7 @@
 import asyncio
 import base64
 import json
-<<<<<<< HEAD
-=======
 import logging
->>>>>>> 3d68711c
 import mimetypes
 import os
 import shutil
@@ -385,51 +382,14 @@
     async def run(
         self, action: CmdRunAction
     ) -> CmdOutputObservation | ErrorObservation:
-<<<<<<< HEAD
-        # Generate a unique ID for this command execution
-        command_id = str(time.time())
-        self.current_command_id = command_id
-
-        # Clear the queue for the new command
-        self.terminal_output_queue.clear()
-
-        if action.is_static:
-            path = action.cwd or self._initial_cwd
-            result = await AsyncBashSession.execute(action.command, path)
-            obs = CmdOutputObservation(
-                content=result.content,
-                exit_code=result.exit_code,
-                command=action.command,
-            )
-
-            # Add the complete output to the queue
-            self._add_to_output_queue(
-                command_id,
-                result.content,
-                {
-                    'command': action.command,
-                    'is_complete': True,
-                    'exit_code': result.exit_code,
-                    'timestamp': time.time(),
-                },
-            )
-            return obs
-
-        assert self.bash_session is not None
-
-        # Define the stream callback function
-        def stream_callback(content: str, metadata: dict):
-            self._add_to_output_queue(
-                command_id, content, {**metadata, 'command_id': command_id}
-            )
-
-        # Execute the command with streaming enabled
-        obs = await call_sync_from_async(
-            self.bash_session.execute, action, stream_callback
-        )
-        return obs
-=======
         try:
+            # Generate a unique ID for this command execution
+            command_id = str(time.time())
+            self.current_command_id = command_id
+
+            # Clear the queue for the new command
+            self.terminal_output_queue.clear()
+
             if action.is_static:
                 path = action.cwd or self._initial_cwd
                 result = await AsyncBashSession.execute(action.command, path)
@@ -441,12 +401,20 @@
                 return obs
 
             assert self.bash_session is not None
-            obs = await call_sync_from_async(self.bash_session.execute, action)
+
+            def stream_callback(content: str, metadata: dict):
+                self._add_to_output_queue(
+                    command_id, content, {**metadata, 'command_id': command_id}
+                )
+
+            # Execute the command with streaming enabled
+            obs = await call_sync_from_async(
+                self.bash_session.execute, action, stream_callback
+            )
             return obs
         except Exception as e:
             logger.error(f'Error running command: {e}')
             return ErrorObservation(str(e))
->>>>>>> 3d68711c
 
     def _add_to_output_queue(self, command_id: str, content: str, metadata: dict):
         """Add output chunk to the queue and set the event to notify listeners."""

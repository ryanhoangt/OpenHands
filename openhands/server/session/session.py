import asyncio
import time
from copy import deepcopy
from logging import LoggerAdapter

import socketio

from openhands.controller.agent import Agent
from openhands.core.config import OpenHandsConfig
from openhands.core.config.condenser_config import (
    BrowserOutputCondenserConfig,
    CondenserPipelineConfig,
    LLMSummarizingCondenserConfig,
)
from openhands.core.config.mcp_config import MCPConfig, OpenHandsMCPConfigImpl
from openhands.core.exceptions import MicroagentValidationError
from openhands.core.logger import OpenHandsLoggerAdapter
from openhands.core.schema import AgentState
from openhands.events.action import MessageAction, NullAction
from openhands.events.event import Event, EventSource
from openhands.events.observation import (
    AgentStateChangedObservation,
    CmdOutputObservation,
    NullObservation,
)
from openhands.events.observation.agent import RecallObservation
from openhands.events.observation.error import ErrorObservation
from openhands.events.serialization import event_from_dict, event_to_dict
from openhands.events.stream import EventStreamSubscriber
from openhands.llm.llm import LLM
from openhands.server.session.agent_session import AgentSession
from openhands.server.session.conversation_init_data import ConversationInitData
from openhands.storage.data_models.settings import Settings
from openhands.storage.files import FileStore

ROOM_KEY = 'room:{sid}'


class Session:
    sid: str
    sio: socketio.AsyncServer | None
    last_active_ts: int = 0
    is_alive: bool = True
    agent_session: AgentSession
    loop: asyncio.AbstractEventLoop
    config: OpenHandsConfig
    file_store: FileStore
    user_id: str | None
    logger: LoggerAdapter

    def __init__(
        self,
        sid: str,
        config: OpenHandsConfig,
        file_store: FileStore,
        sio: socketio.AsyncServer | None,
        user_id: str | None = None,
    ):
        self.sid = sid
        self.sio = sio
        self.last_active_ts = int(time.time())
        self.file_store = file_store
        self.logger = OpenHandsLoggerAdapter(extra={'session_id': sid})
        self.agent_session = AgentSession(
            sid,
            file_store,
            status_callback=self.queue_status_message,
            user_id=user_id,
        )
        self.agent_session.event_stream.subscribe(
            EventStreamSubscriber.SERVER, self.on_event, self.sid
        )
        # Copying this means that when we update variables they are not applied to the shared global configuration!
        self.config = deepcopy(config)
        self.loop = asyncio.get_event_loop()
        self.user_id = user_id

    async def close(self) -> None:
        if self.sio:
            await self.sio.emit(
                'oh_event',
                event_to_dict(
                    AgentStateChangedObservation('', AgentState.STOPPED.value)
                ),
                to=ROOM_KEY.format(sid=self.sid),
            )
        self.is_alive = False
        await self.agent_session.close()

    async def initialize_agent(
        self,
        settings: Settings,
        initial_message: MessageAction | None,
        replay_json: str | None,
    ) -> None:
        self.agent_session.event_stream.add_event(
            AgentStateChangedObservation('', AgentState.LOADING),
            EventSource.ENVIRONMENT,
        )
        agent_cls = settings.agent or self.config.default_agent
        self.config.security.confirmation_mode = (
            self.config.security.confirmation_mode
            if settings.confirmation_mode is None
            else settings.confirmation_mode
        )
        self.config.security.security_analyzer = (
            settings.security_analyzer or self.config.security.security_analyzer
        )
        self.config.sandbox.base_container_image = (
            settings.sandbox_base_container_image
            or self.config.sandbox.base_container_image
        )
        self.config.sandbox.runtime_container_image = (
            settings.sandbox_runtime_container_image
            if settings.sandbox_base_container_image
            or settings.sandbox_runtime_container_image
            else self.config.sandbox.runtime_container_image
        )
        max_iterations = settings.max_iterations or self.config.max_iterations

        # This is a shallow copy of the default LLM config, so changes here will
        # persist if we retrieve the default LLM config again when constructing
        # the agent
        default_llm_config = self.config.get_llm_config()
        default_llm_config.model = settings.llm_model or ''
        default_llm_config.api_key = settings.llm_api_key
        default_llm_config.base_url = settings.llm_base_url
        self.config.search_api_key = settings.search_api_key

        # NOTE: this need to happen AFTER the config is updated with the search_api_key
        self.config.mcp = settings.mcp_config or MCPConfig(
            sse_servers=[], stdio_servers=[]
        )
        # Add OpenHands' MCP server by default
        openhands_mcp_server, openhands_mcp_stdio_servers = (
            OpenHandsMCPConfigImpl.create_default_mcp_server_config(
                self.config.mcp_host, self.config, self.user_id
            )
        )
        if openhands_mcp_server:
            self.config.mcp.sse_servers.append(openhands_mcp_server)
        self.config.mcp.stdio_servers.extend(openhands_mcp_stdio_servers)

        # TODO: override other LLM config & agent config groups (#2075)

        llm = self._create_llm(agent_cls)
        routing_llms = {}
        for config_name, routing_llm_config in self.config.routing_llms.items():
            routing_llms[config_name] = LLM(
                config=routing_llm_config,
            )
        agent_config = self.config.get_agent_config(agent_cls)

        if settings.enable_default_condenser:
            # Default condenser chains a condenser that limits browser the total
            # size of browser observations with a condenser that limits the size
            # of the view given to the LLM. The order matters: with the browser
            # output first, the summarizer will only see the most recent browser
            # output, which should keep the summarization cost down.
            default_condenser_config = CondenserPipelineConfig(
                condensers=[
                    BrowserOutputCondenserConfig(attention_window=2),
                    LLMSummarizingCondenserConfig(
                        llm_config=llm.config, keep_first=4, max_size=80
                    ),
                ]
            )

            self.logger.info(
                f'Enabling pipeline condenser with:'
                f' browser_output_masking(attention_window=2), '
                f' llm(model="{llm.config.model}", '
                f' base_url="{llm.config.base_url}", '
                f' keep_first=4, max_size=80)'
            )
            agent_config.condenser = default_condenser_config
<<<<<<< HEAD

        agent = Agent.get_cls(agent_cls)(
            llm=llm,
            config=agent_config,
            model_routing_config=self.config.model_routing,
            routing_llms=routing_llms,
        )
=======
        agent = Agent.get_cls(agent_cls)(llm, agent_config)
>>>>>>> de196d6d

        git_provider_tokens = None
        selected_repository = None
        selected_branch = None
        custom_secrets = None
        conversation_instructions = None
        if isinstance(settings, ConversationInitData):
            git_provider_tokens = settings.git_provider_tokens
            selected_repository = settings.selected_repository
            selected_branch = settings.selected_branch
            custom_secrets = settings.custom_secrets
            conversation_instructions = settings.conversation_instructions

        try:
            await self.agent_session.start(
                runtime_name=self.config.runtime,
                config=self.config,
                agent=agent,
                max_iterations=max_iterations,
                max_budget_per_task=self.config.max_budget_per_task,
                agent_to_llm_config=self.config.get_agent_to_llm_config_map(),
                agent_configs=self.config.get_agent_configs(),
                git_provider_tokens=git_provider_tokens,
                custom_secrets=custom_secrets,
                selected_repository=selected_repository,
                selected_branch=selected_branch,
                initial_message=initial_message,
                conversation_instructions=conversation_instructions,
                replay_json=replay_json,
            )
        except MicroagentValidationError as e:
            self.logger.exception(f'Error creating agent_session: {e}')
            # For microagent validation errors, provide more helpful information
            await self.send_error(f'Failed to create agent session: {str(e)}')
            return
        except ValueError as e:
            self.logger.exception(f'Error creating agent_session: {e}')
            error_message = str(e)
            # For ValueError related to microagents, provide more helpful information
            if 'microagent' in error_message.lower():
                await self.send_error(
                    f'Failed to create agent session: {error_message}'
                )
            else:
                # For other ValueErrors, just show the error class
                await self.send_error('Failed to create agent session: ValueError')
            return
        except Exception as e:
            self.logger.exception(f'Error creating agent_session: {e}')
            # For other errors, just show the error class to avoid exposing sensitive information
            await self.send_error(
                f'Failed to create agent session: {e.__class__.__name__}'
            )
            return

    def _create_llm(self, agent_cls: str | None) -> LLM:
        """Initialize LLM, extracted for testing."""
        agent_name = agent_cls if agent_cls is not None else 'agent'
        return LLM(
            config=self.config.get_llm_config_from_agent(agent_name),
            retry_listener=self._notify_on_llm_retry,
        )

    def _notify_on_llm_retry(self, retries: int, max: int) -> None:
        msg_id = 'STATUS$LLM_RETRY'
        self.queue_status_message(
            'info', msg_id, f'Retrying LLM request, {retries} / {max}'
        )

    def on_event(self, event: Event) -> None:
        asyncio.get_event_loop().run_until_complete(self._on_event(event))

    async def _on_event(self, event: Event) -> None:
        """Callback function for events that mainly come from the agent.
        Event is the base class for any agent action and observation.

        Args:
            event: The agent event (Observation or Action).
        """
        if isinstance(event, NullAction):
            return
        if isinstance(event, NullObservation):
            return
        if event.source == EventSource.AGENT:
            await self.send(event_to_dict(event))
        elif event.source == EventSource.USER:
            await self.send(event_to_dict(event))
        # NOTE: ipython observations are not sent here currently
        elif event.source == EventSource.ENVIRONMENT and isinstance(
            event,
            (CmdOutputObservation, AgentStateChangedObservation, RecallObservation),
        ):
            # feedback from the environment to agent actions is understood as agent events by the UI
            event_dict = event_to_dict(event)
            event_dict['source'] = EventSource.AGENT
            await self.send(event_dict)
            if (
                isinstance(event, AgentStateChangedObservation)
                and event.agent_state == AgentState.ERROR
            ):
                self.logger.info(
                    'Agent status error',
                    extra={'signal': 'agent_status_error'},
                )
        elif isinstance(event, ErrorObservation):
            # send error events as agent events to the UI
            event_dict = event_to_dict(event)
            event_dict['source'] = EventSource.AGENT
            await self.send(event_dict)

    async def dispatch(self, data: dict) -> None:
        event = event_from_dict(data.copy())
        # This checks if the model supports images
        if isinstance(event, MessageAction) and event.image_urls:
            controller = self.agent_session.controller
            if controller:
                if controller.agent.llm.config.disable_vision:
                    await self.send_error(
                        'Support for images is disabled for this model, try without an image.'
                    )
                    return
                if not controller.agent.llm.vision_is_active():
                    await self.send_error(
                        'Model does not support image upload, change to a different model or try without an image.'
                    )
                    return
        self.agent_session.event_stream.add_event(event, EventSource.USER)

    async def send(self, data: dict[str, object]) -> None:
        if asyncio.get_running_loop() != self.loop:
            self.loop.create_task(self._send(data))
            return
        await self._send(data)

    async def _send(self, data: dict[str, object]) -> bool:
        try:
            if not self.is_alive:
                return False
            if self.sio:
                await self.sio.emit('oh_event', data, to=ROOM_KEY.format(sid=self.sid))
            await asyncio.sleep(0.001)  # This flushes the data to the client
            self.last_active_ts = int(time.time())
            return True
        except RuntimeError as e:
            self.logger.error(f'Error sending data to websocket: {str(e)}')
            self.is_alive = False
            return False

    async def send_error(self, message: str) -> None:
        """Sends an error message to the client."""
        await self.send({'error': True, 'message': message})

    async def _send_status_message(self, msg_type: str, id: str, message: str) -> None:
        """Sends a status message to the client."""
        if msg_type == 'error':
            agent_session = self.agent_session
            controller = self.agent_session.controller
            if controller is not None and not agent_session.is_closed():
                await controller.set_agent_state_to(AgentState.ERROR)
            self.logger.info(
                'Agent status error',
                extra={'signal': 'agent_status_error'},
            )
        await self.send(
            {'status_update': True, 'type': msg_type, 'id': id, 'message': message}
        )

    def queue_status_message(self, msg_type: str, id: str, message: str) -> None:
        """Queues a status message to be sent asynchronously."""
        asyncio.run_coroutine_threadsafe(
            self._send_status_message(msg_type, id, message), self.loop
        )<|MERGE_RESOLUTION|>--- conflicted
+++ resolved
@@ -174,7 +174,6 @@
                 f' keep_first=4, max_size=80)'
             )
             agent_config.condenser = default_condenser_config
-<<<<<<< HEAD
 
         agent = Agent.get_cls(agent_cls)(
             llm=llm,
@@ -182,9 +181,6 @@
             model_routing_config=self.config.model_routing,
             routing_llms=routing_llms,
         )
-=======
-        agent = Agent.get_cls(agent_cls)(llm, agent_config)
->>>>>>> de196d6d
 
         git_provider_tokens = None
         selected_repository = None

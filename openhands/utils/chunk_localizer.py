--- conflicted
+++ resolved
@@ -5,12 +5,8 @@
 """
 
 from pydantic import BaseModel
-<<<<<<< HEAD
+from rapidfuzz.distance import LCSseq
 from tree_sitter_language_pack import get_parser
-=======
-from rapidfuzz.distance import LCSseq
-from tree_sitter_languages import get_parser
->>>>>>> 4221ce85
 
 from openhands.core.logger import openhands_logger as logger
 

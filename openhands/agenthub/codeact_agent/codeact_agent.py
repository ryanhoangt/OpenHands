import os
import sys
from collections import deque
from typing import TYPE_CHECKING

from openhands.llm.llm_registry import LLMRegistry

if TYPE_CHECKING:
    from litellm import ChatCompletionToolParam

    from openhands.events.action import Action
    from openhands.llm.llm import ModelResponse

import openhands.agenthub.codeact_agent.function_calling as codeact_function_calling
from openhands.agenthub.codeact_agent.tools.bash import create_cmd_run_tool
from openhands.agenthub.codeact_agent.tools.browser import BrowserTool
from openhands.agenthub.codeact_agent.tools.condensation_request import (
    CondensationRequestTool,
)
from openhands.agenthub.codeact_agent.tools.finish import FinishTool
from openhands.agenthub.codeact_agent.tools.ipython import IPythonTool
from openhands.agenthub.codeact_agent.tools.llm_based_edit import LLMBasedFileEditTool
from openhands.agenthub.codeact_agent.tools.str_replace_editor import (
    create_str_replace_editor_tool,
)
from openhands.agenthub.codeact_agent.tools.task_tracker import (
    create_task_tracker_tool,
)
from openhands.agenthub.codeact_agent.tools.think import ThinkTool
from openhands.controller.agent import Agent
from openhands.controller.state.state import State
from openhands.core.config import AgentConfig
from openhands.core.logger import openhands_logger as logger
from openhands.core.message import Message
from openhands.events.action import AgentFinishAction, MessageAction
from openhands.events.event import Event
from openhands.llm.llm_utils import check_tools
from openhands.memory.condenser import Condenser
from openhands.memory.condenser.condenser import Condensation, View
from openhands.memory.conversation_memory import ConversationMemory
from openhands.runtime.plugins import (
    AgentSkillsRequirement,
    JupyterRequirement,
    PluginRequirement,
)
from openhands.utils.prompt import PromptManager


class CodeActAgent(Agent):
    VERSION = '2.2'
    """
    The Code Act Agent is a minimalist agent.
    The agent works by passing the model a list of action-observation pairs and prompting the model to take the next step.

    ### Overview

    This agent implements the CodeAct idea ([paper](https://arxiv.org/abs/2402.01030), [tweet](https://twitter.com/xingyaow_/status/1754556835703751087)) that consolidates LLM agents' **act**ions into a unified **code** action space for both *simplicity* and *performance* (see paper for more details).

    The conceptual idea is illustrated below. At each turn, the agent can:

    1. **Converse**: Communicate with humans in natural language to ask for clarification, confirmation, etc.
    2. **CodeAct**: Choose to perform the task by executing code
    - Execute any valid Linux `bash` command
    - Execute any valid `Python` code with [an interactive Python interpreter](https://ipython.org/). This is simulated through `bash` command, see plugin system below for more details.

    ![image](https://github.com/All-Hands-AI/OpenHands/assets/38853559/92b622e3-72ad-4a61-8f41-8c040b6d5fb3)

    """

    sandbox_plugins: list[PluginRequirement] = [
        # NOTE: AgentSkillsRequirement need to go before JupyterRequirement, since
        # AgentSkillsRequirement provides a lot of Python functions,
        # and it needs to be initialized before Jupyter for Jupyter to use those functions.
        AgentSkillsRequirement(),
        JupyterRequirement(),
    ]

    def __init__(self, config: AgentConfig, llm_registry: LLMRegistry) -> None:
        """Initializes a new instance of the CodeActAgent class.

        Parameters:
        - config (AgentConfig): The configuration for this agent
        """
        super().__init__(config, llm_registry)
        self.pending_actions: deque['Action'] = deque()
        self.reset()
        self.tools = self._get_tools()

        # Create a ConversationMemory instance
        self.conversation_memory = ConversationMemory(self.config, self.prompt_manager)

        self.condenser = Condenser.from_config(self.config.condenser, llm_registry)
        logger.debug(f'Using condenser: {type(self.condenser)}')

        # Initialize router in the LLM registry
        self.llm_registry.initialize_router(self.config)

    @property
    def prompt_manager(self) -> PromptManager:
        if self._prompt_manager is None:
            self._prompt_manager = PromptManager(
                prompt_dir=os.path.join(os.path.dirname(__file__), 'prompts'),
                system_prompt_filename=self.config.resolved_system_prompt_filename,
            )

        return self._prompt_manager

    def _get_tools(self) -> list['ChatCompletionToolParam']:
        # For these models, we use short tool descriptions ( < 1024 tokens)
        # to avoid hitting the OpenAI token limit for tool descriptions.
        SHORT_TOOL_DESCRIPTION_LLM_SUBSTRS = ['gpt-4', 'o3', 'o1', 'o4']

        use_short_tool_desc = False
        if self.llm is not None:
            # For historical reasons, previously OpenAI enforces max function description length of 1k characters
            # https://community.openai.com/t/function-call-description-max-length/529902
            # But it no longer seems to be an issue recently
            # https://community.openai.com/t/was-the-character-limit-for-schema-descriptions-upgraded/1225975
            # Tested on GPT-5 and longer description still works. But we still keep the logic to be safe for older models.
            use_short_tool_desc = any(
                model_substr in self.llm.config.model
                for model_substr in SHORT_TOOL_DESCRIPTION_LLM_SUBSTRS
            )

        tools = []
        if self.config.enable_cmd:
            tools.append(create_cmd_run_tool(use_short_description=use_short_tool_desc))
        if self.config.enable_think:
            tools.append(ThinkTool)
        if self.config.enable_finish:
            tools.append(FinishTool)
        if self.config.enable_condensation_request:
            tools.append(CondensationRequestTool)
        if self.config.enable_browsing:
            if sys.platform == 'win32':
                logger.warning('Windows runtime does not support browsing yet')
            else:
                tools.append(BrowserTool)
        if self.config.enable_jupyter:
            tools.append(IPythonTool)
        if self.config.enable_plan_mode:
            # In plan mode, we use the task_tracker tool for task management
            tools.append(create_task_tracker_tool(use_short_tool_desc))
        if self.config.enable_llm_editor:
            tools.append(LLMBasedFileEditTool)
        elif self.config.enable_editor:
            tools.append(
                create_str_replace_editor_tool(
                    use_short_description=use_short_tool_desc
                )
            )
        return tools

    def reset(self) -> None:
        """Resets the CodeAct Agent's internal state."""
        super().reset()
        # Only clear pending actions, not LLM metrics
        self.pending_actions.clear()

    def step(self, state: State) -> 'Action':
        """Performs one step using the CodeAct Agent.

        This includes gathering info on previous steps and prompting the model to make a command to execute.

        Parameters:
        - state (State): used to get updated info

        Returns:
        - CmdRunAction(command) - bash command to run
        - IPythonRunCellAction(code) - IPython code to run
        - AgentDelegateAction(agent, inputs) - delegate action for (sub)task
        - MessageAction(content) - Message action to run (e.g. ask for clarification)
        - AgentFinishAction() - end the interaction
        - CondensationAction(...) - condense conversation history by forgetting specified events and optionally providing a summary
        - FileReadAction(path, ...) - read file content from specified path
        - FileEditAction(path, ...) - edit file using LLM-based (deprecated) or ACI-based editing
        - AgentThinkAction(thought) - log agent's thought/reasoning process
        - CondensationRequestAction() - request condensation of conversation history
        - BrowseInteractiveAction(browser_actions) - interact with browser using specified actions
        - MCPAction(name, arguments) - interact with MCP server tools
        """
        # Continue with pending actions if any
        if self.pending_actions:
            return self.pending_actions.popleft()

        # if we're done, go back
        latest_user_message = state.get_last_user_message()
        if latest_user_message and latest_user_message.content.strip() == '/exit':
            return AgentFinishAction()

        # Condense the events from the state. If we get a view we'll pass those
        # to the conversation manager for processing, but if we get a condensation
        # event we'll just return that instead of an action. The controller will
        # immediately ask the agent to step again with the new view.
        condensed_history: list[Event] = []
        match self.condenser.condensed_history(state):
            case View(events=events):
                condensed_history = events

            case Condensation(action=condensation_action):
                return condensation_action

        logger.debug(
            f'Processing {len(condensed_history)} events from a total of {len(state.history)} events'
        )

        initial_user_message = self._get_initial_user_message(state.history)

        messages_for_routing_decision = self._get_messages(
            condensed_history, initial_user_message
        )
        self.llm_registry.configure_active_llm(
            messages_for_routing_decision, condensed_history
        )

        # Get the active LLM after routing decision
        active_llm = self.llm_registry.get_active_llm()
        logger.debug(f'Active LLM set to: {active_llm.config.model}')

        # Recompute messages after active LLM is set
        messages = self._get_messages(condensed_history, initial_user_message)
        params: dict = {
<<<<<<< HEAD
            'messages': active_llm.format_messages_for_llm(messages),
=======
            'messages': messages,
>>>>>>> 475a9d89
        }
        params['tools'] = check_tools(self.tools, active_llm.config)
        params['extra_body'] = {
            'metadata': state.to_llm_metadata(
                model_name=active_llm.config.model, agent_name=self.name
            )
        }
        response = active_llm.completion(**params)
        logger.debug(f'Response from LLM: {response}')
        actions = self.response_to_actions(response)
        logger.debug(f'Actions after response_to_actions: {actions}')
        for action in actions:
            self.pending_actions.append(action)
        return self.pending_actions.popleft()

    def _get_initial_user_message(self, history: list[Event]) -> MessageAction:
        """Finds the initial user message action from the full history."""
        initial_user_message: MessageAction | None = None
        for event in history:
            if isinstance(event, MessageAction) and event.source == 'user':
                initial_user_message = event
                break

        if initial_user_message is None:
            # This should not happen in a valid conversation
            logger.error(
                f'CRITICAL: Could not find the initial user MessageAction in the full {len(history)} events history.'
            )
            # Depending on desired robustness, could raise error or create a dummy action
            # and log the error
            raise ValueError(
                'Initial user message not found in history. Please report this issue.'
            )
        return initial_user_message

    def _get_messages(
        self, events: list[Event], initial_user_message: MessageAction
    ) -> list[Message]:
        """Constructs the message history for the LLM conversation.

        This method builds a structured conversation history by processing events from the state
        and formatting them into messages that the LLM can understand. It handles both regular
        message flow and function-calling scenarios.

        The method performs the following steps:
        1. Checks for SystemMessageAction in events, adds one if missing (legacy support)
        2. Processes events (Actions and Observations) into messages, including SystemMessageAction
        3. Handles tool calls and their responses in function-calling mode
        4. Manages message role alternation (user/assistant/tool)
        5. Applies caching for specific LLM providers (e.g., Anthropic)
        6. Adds environment reminders for non-function-calling mode

        Args:
            events: The list of events to convert to messages

        Returns:
            list[Message]: A list of formatted messages ready for LLM consumption, including:
                - System message with prompt (from SystemMessageAction)
                - Action messages (from both user and assistant)
                - Observation messages (including tool responses)
                - Environment reminders (in non-function-calling mode)

        Note:
            - In function-calling mode, tool calls and their responses are carefully tracked
              to maintain proper conversation flow
            - Messages from the same role are combined to prevent consecutive same-role messages
            - For Anthropic models, specific messages are cached according to their documentation
        """
        if not self.prompt_manager:
            raise Exception('Prompt Manager not instantiated.')

        # Get the active LLM for configuration
        active_llm = self.llm_registry.get_active_llm()

        # Use ConversationMemory to process events (including SystemMessageAction)
        messages = self.conversation_memory.process_events(
            condensed_history=events,
            initial_user_action=initial_user_message,
            max_message_chars=active_llm.config.max_message_chars,
            vision_is_active=active_llm.vision_is_active(),
        )

        if active_llm.is_caching_prompt_active():
            self.conversation_memory.apply_prompt_caching(messages)

        return messages

    def response_to_actions(self, response: 'ModelResponse') -> list['Action']:
        return codeact_function_calling.response_to_actions(
            response,
            mcp_tool_names=list(self.mcp_tools.keys()),
        )<|MERGE_RESOLUTION|>--- conflicted
+++ resolved
@@ -220,11 +220,7 @@
         # Recompute messages after active LLM is set
         messages = self._get_messages(condensed_history, initial_user_message)
         params: dict = {
-<<<<<<< HEAD
-            'messages': active_llm.format_messages_for_llm(messages),
-=======
             'messages': messages,
->>>>>>> 475a9d89
         }
         params['tools'] = check_tools(self.tools, active_llm.config)
         params['extra_body'] = {

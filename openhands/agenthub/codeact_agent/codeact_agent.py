import json
import os
from collections import deque

from litellm import ModelResponse

import openhands
import openhands.agenthub.codeact_agent.function_calling as codeact_function_calling
from openhands.controller.agent import Agent
from openhands.controller.state.state import State
from openhands.core.config import AgentConfig, ModelRoutingConfig
from openhands.core.logger import openhands_logger as logger
from openhands.core.message import ImageContent, Message, TextContent
from openhands.core.schema import ActionType
from openhands.events.action import (
    Action,
    AgentDelegateAction,
    AgentFinishAction,
    BrowseInteractiveAction,
    BrowseURLAction,
    CmdRunAction,
    FileEditAction,
    FileReadAction,
    IPythonRunCellAction,
    MessageAction,
)
from openhands.events.observation import (
    AgentCondensationObservation,
    AgentDelegateObservation,
    BrowserOutputObservation,
    CmdOutputObservation,
    FileEditObservation,
    FileReadObservation,
    IPythonRunCellObservation,
    UserRejectObservation,
)
from openhands.events.observation.error import ErrorObservation
from openhands.events.observation.observation import Observation
from openhands.events.serialization.event import truncate_content
from openhands.llm.llm import LLM
from openhands.memory.condenser import Condenser
from openhands.router import BaseRouter, LLMBasedPlanRouter
from openhands.runtime.plugins import (
    AgentSkillsRequirement,
    JupyterRequirement,
    PluginRequirement,
)
from openhands.utils.prompt import PromptManager
from openhands.utils.trajectory import format_trajectory


class CodeActAgent(Agent):
    VERSION = '2.2'
    """
    The Code Act Agent is a minimalist agent.
    The agent works by passing the model a list of action-observation pairs and prompting the model to take the next step.

    ### Overview

    This agent implements the CodeAct idea ([paper](https://arxiv.org/abs/2402.01030), [tweet](https://twitter.com/xingyaow_/status/1754556835703751087)) that consolidates LLM agents’ **act**ions into a unified **code** action space for both *simplicity* and *performance* (see paper for more details).

    The conceptual idea is illustrated below. At each turn, the agent can:

    1. **Converse**: Communicate with humans in natural language to ask for clarification, confirmation, etc.
    2. **CodeAct**: Choose to perform the task by executing code
    - Execute any valid Linux `bash` command
    - Execute any valid `Python` code with [an interactive Python interpreter](https://ipython.org/). This is simulated through `bash` command, see plugin system below for more details.

    ![image](https://github.com/All-Hands-AI/OpenHands/assets/38853559/92b622e3-72ad-4a61-8f41-8c040b6d5fb3)

    """

    sandbox_plugins: list[PluginRequirement] = [
        # NOTE: AgentSkillsRequirement need to go before JupyterRequirement, since
        # AgentSkillsRequirement provides a lot of Python functions,
        # and it needs to be initialized before Jupyter for Jupyter to use those functions.
        AgentSkillsRequirement(),
        JupyterRequirement(),
    ]

    def __init__(
        self,
        llm: LLM,
        config: AgentConfig,
        model_routing_config: ModelRoutingConfig | None = None,
        routing_llms: dict[str, LLM] | None = None,
    ) -> None:
        """Initializes a new instance of the CodeActAgent class.

        Parameters:
        - llm (LLM): The llm to be used by this agent
        - routing_llms (dict[str, LLM]): The llms to be selected for routing
        """
        super().__init__(llm, config)
        self.pending_actions: deque[Action] = deque()
        self.reset()

        # Retrieve the enabled tools
        self.tools = codeact_function_calling.get_tools(
            codeact_enable_browsing=self.config.codeact_enable_browsing,
            codeact_enable_jupyter=self.config.codeact_enable_jupyter,
            codeact_enable_llm_editor=self.config.codeact_enable_llm_editor,
        )
        logger.debug(
            f'TOOLS loaded for CodeActAgent: {json.dumps(self.tools, indent=2, ensure_ascii=False).replace("\\n", "\n")}'
        )
        self.prompt_manager = PromptManager(
            microagent_dir=os.path.join(
                os.path.dirname(os.path.dirname(openhands.__file__)),
                'microagents',
            )
            if self.config.enable_prompt_extensions
            else None,
            prompt_dir=os.path.join(os.path.dirname(__file__), 'prompts'),
            disabled_microagents=self.config.disabled_microagents,
        )

        self.condenser = Condenser.from_config(self.config.condenser)
        logger.debug(f'Using condenser: {self.condenser}')

        self.router: BaseRouter | None = None

        if config.enable_plan_routing:
            assert model_routing_config is not None and routing_llms is not None
            self.router = LLMBasedPlanRouter(
                llm=self.llm,
                routing_llms=routing_llms or dict(),
                model_routing_config=model_routing_config,
            )

        self.active_llm: LLM | None = None  # The LLM chosen by the router

    def get_action_message(
        self,
        action: Action,
        pending_tool_call_action_messages: dict[str, Message],
    ) -> list[Message]:
        """Converts an action into a message format that can be sent to the LLM.

        This method handles different types of actions and formats them appropriately:
        1. For tool-based actions (AgentDelegate, CmdRun, IPythonRunCell, FileEdit) and agent-sourced AgentFinish:
            - In function calling mode: Stores the LLM's response in pending_tool_call_action_messages
            - In non-function calling mode: Creates a message with the action string
        2. For MessageActions: Creates a message with the text content and optional image content

        Args:
            action (Action): The action to convert. Can be one of:
                - CmdRunAction: For executing bash commands
                - IPythonRunCellAction: For running IPython code
                - FileEditAction: For editing files
                - FileReadAction: For reading files using openhands-aci commands
                - BrowseInteractiveAction: For browsing the web
                - AgentFinishAction: For ending the interaction
                - MessageAction: For sending messages
            pending_tool_call_action_messages (dict[str, Message]): Dictionary mapping response IDs
                to their corresponding messages. Used in function calling mode to track tool calls
                that are waiting for their results.

        Returns:
            list[Message]: A list containing the formatted message(s) for the action.
                May be empty if the action is handled as a tool call in function calling mode.

        Note:
            In function calling mode, tool-based actions are stored in pending_tool_call_action_messages
            rather than being returned immediately. They will be processed later when all corresponding
            tool call results are available.
        """
        # Handle the case where self.active_llm is None
        active_llm_ = self.active_llm or self.llm

        # create a regular message from an event
        if isinstance(
            action,
            (
                AgentDelegateAction,
                IPythonRunCellAction,
                FileEditAction,
                FileReadAction,
                BrowseInteractiveAction,
                BrowseURLAction,
            ),
        ) or (isinstance(action, CmdRunAction) and action.source == 'agent'):
            tool_metadata = action.tool_call_metadata
            assert tool_metadata is not None, (
                'Tool call metadata should NOT be None when function calling is enabled. Action: '
                + str(action)
            )

            llm_response: ModelResponse = tool_metadata.model_response
            assistant_msg = llm_response.choices[0].message

            # Add the LLM message (assistant) that initiated the tool calls
            # (overwrites any previous message with the same response_id)
            logger.debug(
                f'Tool calls type: {type(assistant_msg.tool_calls)}, value: {assistant_msg.tool_calls}'
            )
            pending_tool_call_action_messages[llm_response.id] = Message(
                role=assistant_msg.role,
                # tool call content SHOULD BE a string
                content=[TextContent(text=assistant_msg.content or '')]
                if assistant_msg.content is not None
                else [],
                tool_calls=assistant_msg.tool_calls,
            )
            return []
        elif isinstance(action, AgentFinishAction):
            role = 'user' if action.source == 'user' else 'assistant'

            # when agent finishes, it has tool_metadata
            # which has already been executed, and it doesn't have a response
            # when the user finishes (/exit), we don't have tool_metadata
            tool_metadata = action.tool_call_metadata
            if tool_metadata is not None:
                # take the response message from the tool call
                assistant_msg = tool_metadata.model_response.choices[0].message
                content = assistant_msg.content or ''

                # save content if any, to thought
                if action.thought:
                    if action.thought != content:
                        action.thought += '\n' + content
                else:
                    action.thought = content

                # remove the tool call metadata
                action.tool_call_metadata = None
            return [
                Message(
                    role=role,
                    content=[TextContent(text=action.thought)],
                )
            ]
        elif isinstance(action, MessageAction):
            role = 'user' if action.source == 'user' else 'assistant'
            content = [TextContent(text=action.content or '')]
            if active_llm_.vision_is_active() and action.image_urls:
                content.append(ImageContent(image_urls=action.image_urls))
            return [
                Message(
                    role=role,
                    content=content,
                )
            ]
        elif isinstance(action, CmdRunAction) and action.source == 'user':
            content = [
                TextContent(text=f'User executed the command:\n{action.command}')
            ]
            return [
                Message(
                    role='user',
                    content=content,
                )
            ]
        return []

    def get_observation_message(
        self,
        obs: Observation,
        tool_call_id_to_message: dict[str, Message],
    ) -> list[Message]:
        """Converts an observation into a message format that can be sent to the LLM.

        This method handles different types of observations and formats them appropriately:
        - CmdOutputObservation: Formats command execution results with exit codes
        - IPythonRunCellObservation: Formats IPython cell execution results, replacing base64 images
        - FileEditObservation: Formats file editing results
        - FileReadObservation: Formats file reading results from openhands-aci
        - AgentDelegateObservation: Formats results from delegated agent tasks
        - ErrorObservation: Formats error messages from failed actions
        - UserRejectObservation: Formats user rejection messages

        In function calling mode, observations with tool_call_metadata are stored in
        tool_call_id_to_message for later processing instead of being returned immediately.

        Args:
            obs (Observation): The observation to convert
            tool_call_id_to_message (dict[str, Message]): Dictionary mapping tool call IDs
                to their corresponding messages (used in function calling mode)

        Returns:
            list[Message]: A list containing the formatted message(s) for the observation.
                May be empty if the observation is handled as a tool response in function calling mode.

        Raises:
            ValueError: If the observation type is unknown
        """
        # Handle the case where self.active_llm is None
        active_llm_ = self.active_llm or self.llm

        message: Message
        max_message_chars = active_llm_.config.max_message_chars
        if isinstance(obs, CmdOutputObservation):
            # if it doesn't have tool call metadata, it was triggered by a user action
            if obs.tool_call_metadata is None:
                text = truncate_content(
                    f'\nObserved result of command executed by user:\n{obs.to_agent_observation()}',
                    max_message_chars,
                )
            else:
                text = truncate_content(obs.to_agent_observation(), max_message_chars)
            message = Message(role='user', content=[TextContent(text=text)])
        elif isinstance(obs, IPythonRunCellObservation):
            text = obs.content
            # replace base64 images with a placeholder
            splitted = text.split('\n')
            for i, line in enumerate(splitted):
                if '![image](data:image/png;base64,' in line:
                    splitted[i] = (
                        '![image](data:image/png;base64, ...) already displayed to user'
                    )
            text = '\n'.join(splitted)
            text = truncate_content(text, max_message_chars)
            message = Message(role='user', content=[TextContent(text=text)])
        elif isinstance(obs, FileEditObservation):
            text = truncate_content(str(obs), max_message_chars)
            message = Message(role='user', content=[TextContent(text=text)])
        elif isinstance(obs, FileReadObservation):
            message = Message(
                role='user', content=[TextContent(text=obs.content)]
            )  # Content is already truncated by openhands-aci
        elif isinstance(obs, BrowserOutputObservation):
            text = obs.get_agent_obs_text()
            if (
                obs.trigger_by_action == ActionType.BROWSE_INTERACTIVE
                and obs.set_of_marks is not None
                and len(obs.set_of_marks) > 0
                and self.config.enable_som_visual_browsing
                and self.llm.vision_is_active()
                and self.llm.is_visual_browser_tool_supported()
            ):
                text += 'Image: Current webpage screenshot (Note that only visible portion of webpage is present in the screenshot. You may need to scroll to view the remaining portion of the web-page.)\n'
                message = Message(
                    role='user',
                    content=[
                        TextContent(text=text),
                        ImageContent(image_urls=[obs.set_of_marks]),
                    ],
                )
            else:
                message = Message(
                    role='user',
                    content=[TextContent(text=text)],
                )
        elif isinstance(obs, AgentDelegateObservation):
            text = truncate_content(
                obs.outputs['content'] if 'content' in obs.outputs else '',
                max_message_chars,
            )
            message = Message(role='user', content=[TextContent(text=text)])
        elif isinstance(obs, ErrorObservation):
            text = truncate_content(obs.content, max_message_chars)
            text += '\n[Error occurred in processing last action]'
            message = Message(role='user', content=[TextContent(text=text)])
        elif isinstance(obs, UserRejectObservation):
            text = 'OBSERVATION:\n' + truncate_content(obs.content, max_message_chars)
            text += '\n[Last action has been rejected by the user]'
            message = Message(role='user', content=[TextContent(text=text)])
        elif isinstance(obs, AgentCondensationObservation):
            text = truncate_content(obs.content, max_message_chars)
            message = Message(role='user', content=[TextContent(text=text)])
        else:
            # If an observation message is not returned, it will cause an error
            # when the LLM tries to return the next message
            raise ValueError(f'Unknown observation type: {type(obs)}')

        # Update the message as tool response properly
        if (tool_call_metadata := obs.tool_call_metadata) is not None:
            tool_call_id_to_message[tool_call_metadata.tool_call_id] = Message(
                role='tool',
                content=message.content,
                tool_call_id=tool_call_metadata.tool_call_id,
                name=tool_call_metadata.function_name,
            )
            # No need to return the observation message
            # because it will be added by get_action_message when all the corresponding
            # tool calls in the SAME request are processed
            return []

        return [message]

    def reset(self) -> None:
        """Resets the CodeAct Agent."""
        super().reset()
        self.pending_actions.clear()

    def step(self, state: State) -> Action:
        """Performs one step using the CodeAct Agent.
        This includes gathering info on previous steps and prompting the model to make a command to execute.

        Parameters:
        - state (State): used to get updated info

        Returns:
        - CmdRunAction(command) - bash command to run
        - IPythonRunCellAction(code) - IPython code to run
        - AgentDelegateAction(agent, inputs) - delegate action for (sub)task
        - MessageAction(content) - Message action to run (e.g. ask for clarification)
        - AgentFinishAction() - end the interaction
        """
        # Continue with pending actions if any
        if self.pending_actions:
            return self.pending_actions.popleft()

        # if we're done, go back
        latest_user_message = state.get_last_user_message()
        if latest_user_message and latest_user_message.content.strip() == '/exit':
            return AgentFinishAction()

        params: dict = {}

        # check if model routing is needed
        if self.router:
            messages = self._get_messages(state)
            formatted_trajectory = format_trajectory(messages)
            self.active_llm = self.router.should_route_to(formatted_trajectory)

            if self.active_llm != self.llm:
                logger.warning(f'🧭 Routing to custom model: {self.active_llm}')
        else:
            self.active_llm = self.llm

        params['tools'] = self.tools
<<<<<<< HEAD
        if not self.active_llm.is_function_calling_active():
            params['mock_function_calling'] = True

        # prepare what we want to send to the LLM
        # NOTE: We need to call this here when self.active_llm is correctly set
        messages = self._get_messages(state)
        params['messages'] = self.active_llm.format_messages_for_llm(messages)

        response = self.active_llm.completion(**params)

=======
        response = self.llm.completion(**params)
>>>>>>> ed680344
        actions = codeact_function_calling.response_to_actions(response)
        for action in actions:
            self.pending_actions.append(action)
        return self.pending_actions.popleft()

    def _get_messages(self, state: State) -> list[Message]:
        """Constructs the message history for the LLM conversation.

        This method builds a structured conversation history by processing events from the state
        and formatting them into messages that the LLM can understand. It handles both regular
        message flow and function-calling scenarios.

        The method performs the following steps:
        1. Initializes with system prompt and optional initial user message
        2. Processes events (Actions and Observations) into messages
        3. Handles tool calls and their responses in function-calling mode
        4. Manages message role alternation (user/assistant/tool)
        5. Applies caching for specific LLM providers (e.g., Anthropic)
        6. Adds environment reminders for non-function-calling mode

        Args:
            state (State): The current state object containing conversation history and other metadata

        Returns:
            list[Message]: A list of formatted messages ready for LLM consumption, including:
                - System message with prompt
                - Initial user message (if configured)
                - Action messages (from both user and assistant)
                - Observation messages (including tool responses)
                - Environment reminders (in non-function-calling mode)

        Note:
            - In function-calling mode, tool calls and their responses are carefully tracked
              to maintain proper conversation flow
            - Messages from the same role are combined to prevent consecutive same-role messages
            - For Anthropic models, specific messages are cached according to their documentation
        """
        if not self.prompt_manager:
            raise Exception('Prompt Manager not instantiated.')

        # Handle the case where self.active_llm is None
        active_llm_ = self.active_llm or self.llm

        messages: list[Message] = [
            Message(
                role='system',
                content=[
                    TextContent(
                        text=self.prompt_manager.get_system_message(),
                        cache_prompt=active_llm_.is_caching_prompt_active(),
                    )
                ],
            )
        ]

        pending_tool_call_action_messages: dict[str, Message] = {}
        tool_call_id_to_message: dict[str, Message] = {}

        # Condense the events from the state.
        events = self.condenser.condensed_history(state)

        is_first_message_handled = False
        for event in events:
            # create a regular message from an event
            if isinstance(event, Action):
                messages_to_add = self.get_action_message(
                    action=event,
                    pending_tool_call_action_messages=pending_tool_call_action_messages,
                )
            elif isinstance(event, Observation):
                messages_to_add = self.get_observation_message(
                    obs=event,
                    tool_call_id_to_message=tool_call_id_to_message,
                )
            else:
                raise ValueError(f'Unknown event type: {type(event)}')

            # Check pending tool call action messages and see if they are complete
            _response_ids_to_remove = []
            for (
                response_id,
                pending_message,
            ) in pending_tool_call_action_messages.items():
                assert pending_message.tool_calls is not None, (
                    'Tool calls should NOT be None when function calling is enabled & the message is considered pending tool call. '
                    f'Pending message: {pending_message}'
                )
                if all(
                    tool_call.id in tool_call_id_to_message
                    for tool_call in pending_message.tool_calls
                ):
                    # If complete:
                    # -- 1. Add the message that **initiated** the tool calls
                    messages_to_add.append(pending_message)
                    # -- 2. Add the tool calls **results***
                    for tool_call in pending_message.tool_calls:
                        messages_to_add.append(tool_call_id_to_message[tool_call.id])
                        tool_call_id_to_message.pop(tool_call.id)
                    _response_ids_to_remove.append(response_id)
            # Cleanup the processed pending tool messages
            for response_id in _response_ids_to_remove:
                pending_tool_call_action_messages.pop(response_id)

            for msg in messages_to_add:
                if msg:
                    if msg.role == 'user' and not is_first_message_handled:
                        is_first_message_handled = True
                        # compose the first user message with examples
                        self.prompt_manager.add_examples_to_initial_message(msg)

                        # and/or repo/runtime info
                        if self.config.enable_prompt_extensions:
                            self.prompt_manager.add_info_to_initial_message(msg)

                    # enhance the user message with additional context based on keywords matched
                    if msg.role == 'user':
                        self.prompt_manager.enhance_message(msg)

                    messages.append(msg)

        if active_llm_.is_caching_prompt_active():
            # NOTE: this is only needed for anthropic
            # following logic here:
            # https://github.com/anthropics/anthropic-quickstarts/blob/8f734fd08c425c6ec91ddd613af04ff87d70c5a0/computer-use-demo/computer_use_demo/loop.py#L241-L262
            breakpoints_remaining = 3  # remaining 1 for system/tool
            for message in reversed(messages):
                if message.role in ('user', 'tool'):
                    if breakpoints_remaining > 0:
                        message.content[
                            -1
                        ].cache_prompt = True  # Last item inside the message content
                        breakpoints_remaining -= 1
                    else:
                        break

        return messages<|MERGE_RESOLUTION|>--- conflicted
+++ resolved
@@ -420,7 +420,6 @@
             self.active_llm = self.llm
 
         params['tools'] = self.tools
-<<<<<<< HEAD
         if not self.active_llm.is_function_calling_active():
             params['mock_function_calling'] = True
 
@@ -431,9 +430,6 @@
 
         response = self.active_llm.completion(**params)
 
-=======
-        response = self.llm.completion(**params)
->>>>>>> ed680344
         actions = codeact_function_calling.response_to_actions(response)
         for action in actions:
             self.pending_actions.append(action)

import json
import os
from collections import deque

import openhands
import openhands.agenthub.codeact_agent.function_calling as codeact_function_calling
from openhands.controller.agent import Agent
from openhands.controller.state.state import State
from openhands.core.config import AgentConfig, ModelRoutingConfig
from openhands.core.logger import openhands_logger as logger
from openhands.core.message import Message, TextContent
from openhands.events.action import (
    Action,
    AgentFinishAction,
)
from openhands.llm.llm import LLM
from openhands.memory.condenser import Condenser
<<<<<<< HEAD
from openhands.router import BaseRouter, RandomRouter
=======
from openhands.memory.conversation_memory import ConversationMemory
>>>>>>> 660d1d1e
from openhands.runtime.plugins import (
    AgentSkillsRequirement,
    JupyterRequirement,
    PluginRequirement,
)
from openhands.utils.prompt import PromptManager
from openhands.utils.trajectory import format_trajectory


class CodeActAgent(Agent):
    VERSION = '2.2'
    """
    The Code Act Agent is a minimalist agent.
    The agent works by passing the model a list of action-observation pairs and prompting the model to take the next step.

    ### Overview

    This agent implements the CodeAct idea ([paper](https://arxiv.org/abs/2402.01030), [tweet](https://twitter.com/xingyaow_/status/1754556835703751087)) that consolidates LLM agents' **act**ions into a unified **code** action space for both *simplicity* and *performance* (see paper for more details).

    The conceptual idea is illustrated below. At each turn, the agent can:

    1. **Converse**: Communicate with humans in natural language to ask for clarification, confirmation, etc.
    2. **CodeAct**: Choose to perform the task by executing code
    - Execute any valid Linux `bash` command
    - Execute any valid `Python` code with [an interactive Python interpreter](https://ipython.org/). This is simulated through `bash` command, see plugin system below for more details.

    ![image](https://github.com/All-Hands-AI/OpenHands/assets/38853559/92b622e3-72ad-4a61-8f41-8c040b6d5fb3)

    """

    sandbox_plugins: list[PluginRequirement] = [
        # NOTE: AgentSkillsRequirement need to go before JupyterRequirement, since
        # AgentSkillsRequirement provides a lot of Python functions,
        # and it needs to be initialized before Jupyter for Jupyter to use those functions.
        AgentSkillsRequirement(),
        JupyterRequirement(),
    ]

    def __init__(
        self,
        llm: LLM,
        config: AgentConfig,
        model_routing_config: ModelRoutingConfig | None = None,
        routing_llms: dict[str, LLM] | None = None,
    ) -> None:
        """Initializes a new instance of the CodeActAgent class.

        Parameters:
        - llm (LLM): The llm to be used by this agent
        - routing_llms (dict[str, LLM]): The llms to be selected for routing
        """
        super().__init__(llm, config)
        self.pending_actions: deque[Action] = deque()
        self.reset()

        # Retrieve the enabled tools
        self.tools = codeact_function_calling.get_tools(
            codeact_enable_browsing=self.config.codeact_enable_browsing,
            codeact_enable_jupyter=self.config.codeact_enable_jupyter,
            codeact_enable_llm_editor=self.config.codeact_enable_llm_editor,
        )
        logger.debug(
            f'TOOLS loaded for CodeActAgent: {json.dumps(self.tools, indent=2, ensure_ascii=False).replace("\\n", "\n")}'
        )
        self.prompt_manager = PromptManager(
            microagent_dir=os.path.join(
                os.path.dirname(os.path.dirname(openhands.__file__)),
                'microagents',
            )
            if self.config.enable_prompt_extensions
            else None,
            prompt_dir=os.path.join(os.path.dirname(__file__), 'prompts'),
            disabled_microagents=self.config.disabled_microagents,
        )

        # Create a ConversationMemory instance
        self.conversation_memory = ConversationMemory(self.prompt_manager)

        self.condenser = Condenser.from_config(self.config.condenser)
        logger.debug(f'Using condenser: {self.condenser}')

        self.routing_llms: list[LLM] = []
        if routing_llms:
            for llm in routing_llms.values():
                self.routing_llms.append(llm)
        self.router: BaseRouter | None = None

        if config.enable_plan_routing:
            assert model_routing_config is not None and routing_llms is not None
            self.router = RandomRouter(
                llm=self.llm,
                routing_llms=routing_llms or dict(),
                model_routing_config=model_routing_config,
            )

        self.active_llm: LLM | None = None  # The LLM chosen by the router

    def reset(self) -> None:
        """Resets the CodeAct Agent."""
        super().reset()
        self.pending_actions.clear()

    def step(self, state: State) -> Action:
        """Performs one step using the CodeAct Agent.
        This includes gathering info on previous steps and prompting the model to make a command to execute.

        Parameters:
        - state (State): used to get updated info

        Returns:
        - CmdRunAction(command) - bash command to run
        - IPythonRunCellAction(code) - IPython code to run
        - AgentDelegateAction(agent, inputs) - delegate action for (sub)task
        - MessageAction(content) - Message action to run (e.g. ask for clarification)
        - AgentFinishAction() - end the interaction
        """
        # Continue with pending actions if any
        if self.pending_actions:
            return self.pending_actions.popleft()

        # if we're done, go back
        latest_user_message = state.get_last_user_message()
        if latest_user_message and latest_user_message.content.strip() == '/exit':
            return AgentFinishAction()

        params: dict = {}

        # check if model routing is needed
        if self.router:
            messages = self._get_messages(state)
            formatted_trajectory = format_trajectory(messages)
            self.active_llm = self.router.should_route_to(formatted_trajectory)

            if self.active_llm != self.llm:
                logger.debug(f'🧭 Routing to custom model: {self.active_llm}')
        else:
            self.active_llm = self.llm

        params['tools'] = self.tools

        # prepare what we want to send to the LLM
        # NOTE: We need to call this here when self.active_llm is correctly set
        messages = self._get_messages(state)
        params['messages'] = self.active_llm.format_messages_for_llm(messages)

        response = self.active_llm.completion(**params)

        actions = codeact_function_calling.response_to_actions(response)
        for action in actions:
            self.pending_actions.append(action)
        return self.pending_actions.popleft()

    def _get_messages(self, state: State) -> list[Message]:
        """Constructs the message history for the LLM conversation.

        This method builds a structured conversation history by processing events from the state
        and formatting them into messages that the LLM can understand. It handles both regular
        message flow and function-calling scenarios.

        The method performs the following steps:
        1. Initializes with system prompt and optional initial user message
        2. Processes events (Actions and Observations) into messages
        3. Handles tool calls and their responses in function-calling mode
        4. Manages message role alternation (user/assistant/tool)
        5. Applies caching for specific LLM providers (e.g., Anthropic)
        6. Adds environment reminders for non-function-calling mode

        Args:
            state (State): The current state object containing conversation history and other metadata

        Returns:
            list[Message]: A list of formatted messages ready for LLM consumption, including:
                - System message with prompt
                - Initial user message (if configured)
                - Action messages (from both user and assistant)
                - Observation messages (including tool responses)
                - Environment reminders (in non-function-calling mode)

        Note:
            - In function-calling mode, tool calls and their responses are carefully tracked
              to maintain proper conversation flow
            - Messages from the same role are combined to prevent consecutive same-role messages
            - For Anthropic models, specific messages are cached according to their documentation
        """
        if not self.prompt_manager:
            raise Exception('Prompt Manager not instantiated.')

<<<<<<< HEAD
        active_llm_ = self.active_llm or self.llm

        messages: list[Message] = self._initial_messages()
=======
        # Use conversation_memory to process events instead of calling events_to_messages directly
        messages = self.conversation_memory.process_initial_messages(
            with_caching=self.llm.is_caching_prompt_active()
        )
>>>>>>> 660d1d1e

        # Condense the events from the state.
        events = self.condenser.condensed_history(state)

<<<<<<< HEAD
        messages += events_to_messages(
            events,
            max_message_chars=active_llm_.config.max_message_chars,
            vision_is_active=active_llm_.vision_is_active(),
=======
        logger.debug(
            f'Processing {len(events)} events from a total of {len(state.history)} events'
        )

        messages = self.conversation_memory.process_events(
            condensed_history=events,
            initial_messages=messages,
            max_message_chars=self.llm.config.max_message_chars,
            vision_is_active=self.llm.vision_is_active(),
>>>>>>> 660d1d1e
            enable_som_visual_browsing=self.config.enable_som_visual_browsing,
        )

        messages = self._enhance_messages(messages)

<<<<<<< HEAD
        if active_llm_.is_caching_prompt_active():
            apply_prompt_caching(messages)

        return messages

    def _initial_messages(self) -> list[Message]:
        """Creates the initial messages (including the system prompt) for the LLM conversation."""
        assert self.prompt_manager, 'Prompt Manager not instantiated.'

        active_llm_ = self.active_llm or self.llm

        return [
            Message(
                role='system',
                content=[
                    TextContent(
                        text=self.prompt_manager.get_system_message(),
                        cache_prompt=active_llm_.is_caching_prompt_active(),
                    )
                ],
            )
        ]

=======
        if self.llm.is_caching_prompt_active():
            self.conversation_memory.apply_prompt_caching(messages)

        return messages

>>>>>>> 660d1d1e
    def _enhance_messages(self, messages: list[Message]) -> list[Message]:
        """Enhances the user message with additional context based on keywords matched.

        Args:
            messages (list[Message]): The list of messages to enhance

        Returns:
            list[Message]: The enhanced list of messages
        """
        assert self.prompt_manager, 'Prompt Manager not instantiated.'

        results: list[Message] = []
        is_first_message_handled = False
        prev_role = None

        for msg in messages:
            if msg.role == 'user' and not is_first_message_handled:
                is_first_message_handled = True
                # compose the first user message with examples
                self.prompt_manager.add_examples_to_initial_message(msg)

                # and/or repo/runtime info
                if self.config.enable_prompt_extensions:
                    self.prompt_manager.add_info_to_initial_message(msg)

            # enhance the user message with additional context based on keywords matched
            if msg.role == 'user':
                self.prompt_manager.enhance_message(msg)

                # Add double newline between consecutive user messages
                if prev_role == 'user' and len(msg.content) > 0:
                    # Find the first TextContent in the message to add newlines
                    for content_item in msg.content:
                        if isinstance(content_item, TextContent):
                            # If the previous message was also from a user, prepend two newlines to ensure separation
                            content_item.text = '\n\n' + content_item.text
                            break

            results.append(msg)
            prev_role = msg.role

        return results<|MERGE_RESOLUTION|>--- conflicted
+++ resolved
@@ -15,11 +15,8 @@
 )
 from openhands.llm.llm import LLM
 from openhands.memory.condenser import Condenser
-<<<<<<< HEAD
+from openhands.memory.conversation_memory import ConversationMemory
 from openhands.router import BaseRouter, RandomRouter
-=======
-from openhands.memory.conversation_memory import ConversationMemory
->>>>>>> 660d1d1e
 from openhands.runtime.plugins import (
     AgentSkillsRequirement,
     JupyterRequirement,
@@ -154,8 +151,9 @@
             self.active_llm = self.router.should_route_to(formatted_trajectory)
 
             if self.active_llm != self.llm:
-                logger.debug(f'🧭 Routing to custom model: {self.active_llm}')
+                logger.warning(f'🧭 Routing to custom model: {self.active_llm}')
         else:
+            logger.warning(f'🧭 Routing to default model: {self.llm}')
             self.active_llm = self.llm
 
         params['tools'] = self.tools
@@ -207,26 +205,16 @@
         if not self.prompt_manager:
             raise Exception('Prompt Manager not instantiated.')
 
-<<<<<<< HEAD
+        # Use conversation_memory to process events instead of calling events_to_messages directly
         active_llm_ = self.active_llm or self.llm
 
-        messages: list[Message] = self._initial_messages()
-=======
-        # Use conversation_memory to process events instead of calling events_to_messages directly
         messages = self.conversation_memory.process_initial_messages(
             with_caching=self.llm.is_caching_prompt_active()
         )
->>>>>>> 660d1d1e
 
         # Condense the events from the state.
         events = self.condenser.condensed_history(state)
 
-<<<<<<< HEAD
-        messages += events_to_messages(
-            events,
-            max_message_chars=active_llm_.config.max_message_chars,
-            vision_is_active=active_llm_.vision_is_active(),
-=======
         logger.debug(
             f'Processing {len(events)} events from a total of {len(state.history)} events'
         )
@@ -234,17 +222,15 @@
         messages = self.conversation_memory.process_events(
             condensed_history=events,
             initial_messages=messages,
-            max_message_chars=self.llm.config.max_message_chars,
-            vision_is_active=self.llm.vision_is_active(),
->>>>>>> 660d1d1e
+            max_message_chars=active_llm_.config.max_message_chars,
+            vision_is_active=active_llm_.vision_is_active(),
             enable_som_visual_browsing=self.config.enable_som_visual_browsing,
         )
 
         messages = self._enhance_messages(messages)
 
-<<<<<<< HEAD
         if active_llm_.is_caching_prompt_active():
-            apply_prompt_caching(messages)
+            self.conversation_memory.apply_prompt_caching(messages)
 
         return messages
 
@@ -266,13 +252,6 @@
             )
         ]
 
-=======
-        if self.llm.is_caching_prompt_active():
-            self.conversation_memory.apply_prompt_caching(messages)
-
-        return messages
-
->>>>>>> 660d1d1e
     def _enhance_messages(self, messages: list[Message]) -> list[Message]:
         """Enhances the user message with additional context based on keywords matched.
 

# CLI TUI input and output functions
# Handles all input and output to the console
# CLI Settings are handled separately in cli_settings.py

import asyncio
import contextlib
import sys
import threading
import time
from typing import Generator

from prompt_toolkit import PromptSession, print_formatted_text
from prompt_toolkit.application import Application
from prompt_toolkit.completion import CompleteEvent, Completer, Completion
from prompt_toolkit.document import Document
from prompt_toolkit.formatted_text import HTML, FormattedText, StyleAndTextTuples
from prompt_toolkit.input import create_input
from prompt_toolkit.key_binding import KeyBindings
from prompt_toolkit.key_binding.key_processor import KeyPressEvent
from prompt_toolkit.keys import Keys
from prompt_toolkit.layout.containers import HSplit, Window
from prompt_toolkit.layout.controls import FormattedTextControl
from prompt_toolkit.layout.layout import Layout
from prompt_toolkit.lexers import Lexer
from prompt_toolkit.patch_stdout import patch_stdout
from prompt_toolkit.shortcuts import print_container
from prompt_toolkit.styles import Style
from prompt_toolkit.widgets import Frame, TextArea

from openhands import __version__
from openhands.core.config import OpenHandsConfig
from openhands.core.schema import AgentState
from openhands.events import EventSource, EventStream
from openhands.events.action import (
    Action,
    ActionConfirmationStatus,
    ChangeAgentStateAction,
    CmdRunAction,
    MCPAction,
    MessageAction,
)
from openhands.events.event import Event
from openhands.events.observation import (
    AgentStateChangedObservation,
    CmdOutputObservation,
    ErrorObservation,
    FileEditObservation,
    FileReadObservation,
    MCPObservation,
)
from openhands.llm.metrics import Metrics

ENABLE_STREAMING = False  # FIXME: this doesn't work

# Global TextArea for streaming output
streaming_output_text_area: TextArea | None = None

# Track recent thoughts to prevent duplicate display
recent_thoughts: list[str] = []
MAX_RECENT_THOUGHTS = 5

# Color and styling constants
COLOR_GOLD = '#FFD700'
COLOR_GREY = '#808080'
DEFAULT_STYLE = Style.from_dict(
    {
        'gold': COLOR_GOLD,
        'grey': COLOR_GREY,
        'prompt': f'{COLOR_GOLD} bold',
    }
)

COMMANDS = {
    '/exit': 'Exit the application',
    '/help': 'Display available commands',
    '/init': 'Initialize a new repository',
    '/status': 'Display conversation details and usage metrics',
    '/new': 'Create a new conversation',
    '/settings': 'Display and modify current settings',
    '/resume': 'Resume the agent when paused',
    '/mcp': 'Display MCP server configuration',
    '/mcp-errors': 'Display MCP connection errors',
}

print_lock = threading.Lock()

pause_task: asyncio.Task | None = None  # No more than one pause task


class UsageMetrics:
    def __init__(self) -> None:
        self.metrics: Metrics = Metrics()
        self.session_init_time: float = time.time()


class CustomDiffLexer(Lexer):
    """Custom lexer for the specific diff format."""

    def lex_document(self, document: Document) -> StyleAndTextTuples:
        lines = document.lines

        def get_line(lineno: int) -> StyleAndTextTuples:
            line = lines[lineno]
            if line.startswith('+'):
                return [('ansigreen', line)]
            elif line.startswith('-'):
                return [('ansired', line)]
            elif line.startswith('[') or line.startswith('('):
                # Style for metadata lines like [Existing file...] or (content...)
                return [('bold', line)]
            else:
                # Default style for other lines
                return [('', line)]

        return get_line


# CLI initialization and startup display functions
def display_runtime_initialization_message(runtime: str) -> None:
    print_formatted_text('')
    if runtime == 'local':
        print_formatted_text(HTML('<grey>⚙️ Starting local runtime...</grey>'))
    elif runtime == 'docker':
        print_formatted_text(HTML('<grey>🐳 Starting Docker runtime...</grey>'))
    print_formatted_text('')


def display_initialization_animation(text: str, is_loaded: asyncio.Event) -> None:
    ANIMATION_FRAMES = ['⠋', '⠙', '⠹', '⠸', '⠼', '⠴', '⠦', '⠧', '⠇', '⠏']

    i = 0
    while not is_loaded.is_set():
        sys.stdout.write('\n')
        sys.stdout.write(
            f'\033[s\033[J\033[38;2;255;215;0m[{ANIMATION_FRAMES[i % len(ANIMATION_FRAMES)]}] {text}\033[0m\033[u\033[1A'
        )
        sys.stdout.flush()
        time.sleep(0.1)
        i += 1

    sys.stdout.write('\r' + ' ' * (len(text) + 10) + '\r')
    sys.stdout.flush()


def display_banner(session_id: str) -> None:
    print_formatted_text(
        HTML(r"""<gold>
     ___                    _   _                 _
    /  _ \ _ __   ___ _ __ | | | | __ _ _ __   __| |___
    | | | | '_ \ / _ \ '_ \| |_| |/ _` | '_ \ / _` / __|
    | |_| | |_) |  __/ | | |  _  | (_| | | | | (_| \__ \
    \___ /| .__/ \___|_| |_|_| |_|\__,_|_| |_|\__,_|___/
          |_|
    </gold>"""),
        style=DEFAULT_STYLE,
    )

    print_formatted_text(HTML(f'<grey>OpenHands CLI v{__version__}</grey>'))

    print_formatted_text('')
    print_formatted_text(HTML(f'<grey>Initialized conversation {session_id}</grey>'))
    print_formatted_text('')


def display_welcome_message(message: str = '') -> None:
    print_formatted_text(
        HTML("<gold>Let's start building!</gold>\n"), style=DEFAULT_STYLE
    )

    if message:
        print_formatted_text(
            HTML(f'{message} <grey>Type /help for help</grey>'),
            style=DEFAULT_STYLE,
        )
    else:
        print_formatted_text(
            HTML('What do you want to build? <grey>Type /help for help</grey>'),
            style=DEFAULT_STYLE,
        )


def display_initial_user_prompt(prompt: str) -> None:
    print_formatted_text(
        FormattedText(
            [
                ('', '\n'),
                (COLOR_GOLD, '> '),
                ('', prompt),
            ]
        )
    )


def display_mcp_errors() -> None:
    """Display collected MCP errors."""
    import datetime

    from openhands.mcp.error_collector import mcp_error_collector

    errors = mcp_error_collector.get_errors()

    if not errors:
        print_formatted_text(HTML('<ansigreen>✓ No MCP errors detected</ansigreen>\n'))
        return

    print_formatted_text(
        HTML(
            f'<ansired>✗ {len(errors)} MCP error(s) detected during startup:</ansired>\n'
        )
    )

    for i, error in enumerate(errors, 1):
        # Format timestamp
        timestamp = datetime.datetime.fromtimestamp(error.timestamp).strftime(
            '%H:%M:%S'
        )

        # Create error display text
        error_text = (
            f'[{timestamp}] {error.server_type.upper()} Server: {error.server_name}\n'
        )
        error_text += f'Error: {error.error_message}\n'
        if error.exception_details:
            error_text += f'Details: {error.exception_details}'

        container = Frame(
            TextArea(
                text=error_text,
                read_only=True,
                style='ansired',
                wrap_lines=True,
            ),
            title=f'MCP Error #{i}',
            style='ansired',
        )
        print_container(container)
        print_formatted_text('')  # Add spacing between errors


# Prompt output display functions
def display_thought_if_new(thought: str) -> None:
    """Display a thought only if it hasn't been displayed recently."""
    global recent_thoughts
    if thought and thought.strip():
        # Check if this thought was recently displayed
        if thought not in recent_thoughts:
            display_message(thought)
            recent_thoughts.append(thought)
            # Keep only the most recent thoughts
            if len(recent_thoughts) > MAX_RECENT_THOUGHTS:
                recent_thoughts.pop(0)


def display_event(event: Event, config: OpenHandsConfig) -> None:
    global streaming_output_text_area
    with print_lock:
        if isinstance(event, CmdRunAction):
            # For CmdRunAction, display thought first, then command
            if hasattr(event, 'thought') and event.thought:
                display_message(event.thought)

            # Only display the command if it's not already confirmed
            # Commands are always shown when AWAITING_CONFIRMATION, so we don't need to show them again when CONFIRMED
            if event.confirmation_state != ActionConfirmationStatus.CONFIRMED:
                display_command(event)

            if event.confirmation_state == ActionConfirmationStatus.CONFIRMED:
                initialize_streaming_output()
<<<<<<< HEAD
        elif isinstance(event, MCPAction):
            display_mcp_action(event)
=======
        elif isinstance(event, Action):
            # For other actions, display thoughts normally
            if hasattr(event, 'thought') and event.thought:
                display_message(event.thought)
            if hasattr(event, 'final_thought') and event.final_thought:
                display_message(event.final_thought)

        if isinstance(event, MessageAction):
            if event.source == EventSource.AGENT:
                # Check if this message content is a duplicate thought
                display_thought_if_new(event.content)
>>>>>>> c6c6c202
        elif isinstance(event, CmdOutputObservation):
            display_command_output(event.content)
        elif isinstance(event, FileEditObservation):
            display_file_edit(event)
        elif isinstance(event, FileReadObservation):
            display_file_read(event)
        elif isinstance(event, MCPObservation):
            display_mcp_observation(event)
        elif isinstance(event, AgentStateChangedObservation):
            display_agent_state_change_message(event.agent_state)
        elif isinstance(event, ErrorObservation):
            display_error(event.content)


def display_message(message: str) -> None:
    message = message.strip()

    if message:
        print_formatted_text(f'\n{message}')


def display_error(error: str) -> None:
    error = error.strip()

    if error:
        container = Frame(
            TextArea(
                text=error,
                read_only=True,
                style='ansired',
                wrap_lines=True,
            ),
            title='Error',
            style='ansired',
        )
        print_formatted_text('')
        print_container(container)


def display_command(event: CmdRunAction) -> None:
    container = Frame(
        TextArea(
            text=f'$ {event.command}',
            read_only=True,
            style=COLOR_GREY,
            wrap_lines=True,
        ),
        title='Command',
        style='ansiblue',
    )
    print_formatted_text('')
    print_container(container)


def display_command_output(output: str) -> None:
    lines = output.split('\n')
    formatted_lines = []
    for line in lines:
        if line.startswith('[Python Interpreter') or line.startswith('openhands@'):
            # TODO: clean this up once we clean up terminal output
            continue
        formatted_lines.append(line)
        formatted_lines.append('\n')

    # Remove the last newline if it exists
    if formatted_lines:
        formatted_lines.pop()

    container = Frame(
        TextArea(
            text=''.join(formatted_lines),
            read_only=True,
            style=COLOR_GREY,
            wrap_lines=True,
        ),
        title='Command Output',
        style=f'fg:{COLOR_GREY}',
    )
    print_formatted_text('')
    print_container(container)


def display_file_edit(event: FileEditObservation) -> None:
    container = Frame(
        TextArea(
            text=event.visualize_diff(n_context_lines=4),
            read_only=True,
            wrap_lines=True,
            lexer=CustomDiffLexer(),
        ),
        title='File Edit',
        style=f'fg:{COLOR_GREY}',
    )
    print_formatted_text('')
    print_container(container)


def display_file_read(event: FileReadObservation) -> None:
    content = event.content.replace('\t', ' ')
    container = Frame(
        TextArea(
            text=content,
            read_only=True,
            style=COLOR_GREY,
            wrap_lines=True,
        ),
        title='File Read',
        style=f'fg:{COLOR_GREY}',
    )
    print_formatted_text('')
    print_container(container)


def display_mcp_action(event: MCPAction) -> None:
    """Display an MCP action in the CLI."""
    # Format the arguments for display
    args_text = ''
    if event.arguments:
        import json

        try:
            args_text = json.dumps(event.arguments, indent=2)
        except (TypeError, ValueError):
            args_text = str(event.arguments)

    # Create the display text
    display_text = f'Tool: {event.name}'
    if args_text:
        display_text += f'\n\nArguments:\n{args_text}'

    container = Frame(
        TextArea(
            text=display_text,
            read_only=True,
            style='ansiblue',
            wrap_lines=True,
        ),
        title='MCP Tool Call',
        style='ansiblue',
    )
    print_formatted_text('')
    print_container(container)


def display_mcp_observation(event: MCPObservation) -> None:
    """Display an MCP observation in the CLI."""
    # Format the content for display
    content = event.content.strip() if event.content else 'No output'

    # Add tool name and arguments info if available
    display_text = content
    if event.name:
        header = f'Tool: {event.name}'
        if event.arguments:
            import json

            try:
                args_text = json.dumps(event.arguments, indent=2)
                header += f'\nArguments: {args_text}'
            except (TypeError, ValueError):
                header += f'\nArguments: {event.arguments}'
        display_text = f'{header}\n\nResult:\n{content}'

    container = Frame(
        TextArea(
            text=display_text,
            read_only=True,
            style=COLOR_GREY,
            wrap_lines=True,
        ),
        title='MCP Tool Result',
        style=f'fg:{COLOR_GREY}',
    )
    print_formatted_text('')
    print_container(container)


def initialize_streaming_output():
    """Initialize the streaming output TextArea."""
    if not ENABLE_STREAMING:
        return
    global streaming_output_text_area
    streaming_output_text_area = TextArea(
        text='',
        read_only=True,
        style=COLOR_GREY,
        wrap_lines=True,
    )
    container = Frame(
        streaming_output_text_area,
        title='Streaming Output',
        style=f'fg:{COLOR_GREY}',
    )
    print_formatted_text('')
    print_container(container)


def update_streaming_output(text: str):
    """Update the streaming output TextArea with new text."""
    global streaming_output_text_area

    # Append the new text to the existing content
    if streaming_output_text_area is not None:
        current_text = streaming_output_text_area.text
        streaming_output_text_area.text = current_text + text


# Interactive command output display functions
def display_help() -> None:
    # Version header and introduction
    print_formatted_text(
        HTML(
            f'\n<grey>OpenHands CLI v{__version__}</grey>\n'
            '<gold>OpenHands CLI lets you interact with the OpenHands agent from the command line.</gold>\n'
        )
    )

    # Usage examples
    print_formatted_text('Things that you can try:')
    print_formatted_text(
        HTML(
            '• Ask questions about the codebase <grey>> How does main.py work?</grey>\n'
            '• Edit files or add new features <grey>> Add a new function to ...</grey>\n'
            '• Find and fix issues <grey>> Fix the type error in ...</grey>\n'
        )
    )

    # Tips section
    print_formatted_text(
        'Some tips to get the most out of OpenHands:\n'
        '• Be as specific as possible about the desired outcome or the problem to be solved.\n'
        '• Provide context, including relevant file paths and line numbers if available.\n'
        '• Break large tasks into smaller, manageable prompts.\n'
        '• Include relevant error messages or logs.\n'
        '• Specify the programming language or framework, if not obvious.\n'
    )

    # Commands section
    print_formatted_text(HTML('Interactive commands:'))
    commands_html = ''
    for command, description in COMMANDS.items():
        commands_html += f'<gold><b>{command}</b></gold> - <grey>{description}</grey>\n'
    print_formatted_text(HTML(commands_html))

    # Footer
    print_formatted_text(
        HTML(
            '<grey>Learn more at: https://docs.all-hands.dev/usage/getting-started</grey>'
        )
    )


def display_usage_metrics(usage_metrics: UsageMetrics) -> None:
    cost_str = f'${usage_metrics.metrics.accumulated_cost:.6f}'
    input_tokens_str = (
        f'{usage_metrics.metrics.accumulated_token_usage.prompt_tokens:,}'
    )
    cache_read_str = (
        f'{usage_metrics.metrics.accumulated_token_usage.cache_read_tokens:,}'
    )
    cache_write_str = (
        f'{usage_metrics.metrics.accumulated_token_usage.cache_write_tokens:,}'
    )
    output_tokens_str = (
        f'{usage_metrics.metrics.accumulated_token_usage.completion_tokens:,}'
    )
    total_tokens_str = f'{usage_metrics.metrics.accumulated_token_usage.prompt_tokens + usage_metrics.metrics.accumulated_token_usage.completion_tokens:,}'

    labels_and_values = [
        ('   Total Cost (USD):', cost_str),
        ('', ''),
        ('   Total Input Tokens:', input_tokens_str),
        ('      Cache Hits:', cache_read_str),
        ('      Cache Writes:', cache_write_str),
        ('   Total Output Tokens:', output_tokens_str),
        ('', ''),
        ('   Total Tokens:', total_tokens_str),
    ]

    # Calculate max widths for alignment
    max_label_width = max(len(label) for label, _ in labels_and_values)
    max_value_width = max(len(value) for _, value in labels_and_values)

    # Construct the summary text with aligned columns
    summary_lines = [
        f'{label:<{max_label_width}} {value:<{max_value_width}}'
        for label, value in labels_and_values
    ]
    summary_text = '\n'.join(summary_lines)

    container = Frame(
        TextArea(
            text=summary_text,
            read_only=True,
            style=COLOR_GREY,
            wrap_lines=True,
        ),
        title='Usage Metrics',
        style=f'fg:{COLOR_GREY}',
    )

    print_container(container)


def get_session_duration(session_init_time: float) -> str:
    current_time = time.time()
    session_duration = current_time - session_init_time
    hours, remainder = divmod(session_duration, 3600)
    minutes, seconds = divmod(remainder, 60)

    return f'{int(hours)}h {int(minutes)}m {int(seconds)}s'


def display_shutdown_message(usage_metrics: UsageMetrics, session_id: str) -> None:
    duration_str = get_session_duration(usage_metrics.session_init_time)

    print_formatted_text(HTML('<grey>Closing current conversation...</grey>'))
    print_formatted_text('')
    display_usage_metrics(usage_metrics)
    print_formatted_text('')
    print_formatted_text(HTML(f'<grey>Conversation duration: {duration_str}</grey>'))
    print_formatted_text('')
    print_formatted_text(HTML(f'<grey>Closed conversation {session_id}</grey>'))
    print_formatted_text('')


def display_status(usage_metrics: UsageMetrics, session_id: str) -> None:
    duration_str = get_session_duration(usage_metrics.session_init_time)

    print_formatted_text('')
    print_formatted_text(HTML(f'<grey>Conversation ID: {session_id}</grey>'))
    print_formatted_text(HTML(f'<grey>Uptime:          {duration_str}</grey>'))
    print_formatted_text('')
    display_usage_metrics(usage_metrics)


def display_agent_running_message() -> None:
    print_formatted_text('')
    print_formatted_text(
        HTML('<gold>Agent running...</gold> <grey>(Press Ctrl-P to pause)</grey>')
    )


def display_agent_state_change_message(agent_state: str) -> None:
    if agent_state == AgentState.PAUSED:
        print_formatted_text('')
        print_formatted_text(
            HTML(
                '<gold>Agent paused...</gold> <grey>(Enter /resume to continue)</grey>'
            )
        )
    elif agent_state == AgentState.FINISHED:
        print_formatted_text('')
        print_formatted_text(HTML('<gold>Task completed...</gold>'))
    elif agent_state == AgentState.AWAITING_USER_INPUT:
        print_formatted_text('')
        print_formatted_text(HTML('<gold>Agent is waiting for your input...</gold>'))


# Common input functions
class CommandCompleter(Completer):
    """Custom completer for commands."""

    def __init__(self, agent_state: str) -> None:
        super().__init__()
        self.agent_state = agent_state

    def get_completions(
        self, document: Document, complete_event: CompleteEvent
    ) -> Generator[Completion, None, None]:
        text = document.text_before_cursor.lstrip()
        if text.startswith('/'):
            available_commands = dict(COMMANDS)
            if self.agent_state != AgentState.PAUSED:
                available_commands.pop('/resume', None)

            for command, description in available_commands.items():
                if command.startswith(text):
                    yield Completion(
                        command,
                        start_position=-len(text),
                        display_meta=description,
                        style='bg:ansidarkgray fg:gold',
                    )


def create_prompt_session(config: OpenHandsConfig) -> PromptSession[str]:
    """Creates a prompt session with VI mode enabled if specified in the config."""
    return PromptSession(style=DEFAULT_STYLE, vi_mode=config.cli.vi_mode)


async def read_prompt_input(
    config: OpenHandsConfig, agent_state: str, multiline: bool = False
) -> str:
    try:
        prompt_session = create_prompt_session(config)
        prompt_session.completer = (
            CommandCompleter(agent_state) if not multiline else None
        )

        if multiline:
            kb = KeyBindings()

            @kb.add('c-d')
            def _(event: KeyPressEvent) -> None:
                event.current_buffer.validate_and_handle()

            with patch_stdout():
                print_formatted_text('')
                message = await prompt_session.prompt_async(
                    HTML(
                        '<gold>Enter your message and press Ctrl-D to finish:</gold>\n'
                    ),
                    multiline=True,
                    key_bindings=kb,
                )
        else:
            with patch_stdout():
                print_formatted_text('')
                message = await prompt_session.prompt_async(
                    HTML('<gold>> </gold>'),
                )
        return message if message is not None else ''
    except (KeyboardInterrupt, EOFError):
        return '/exit'


async def read_confirmation_input(config: OpenHandsConfig) -> str:
    try:
        prompt_session = create_prompt_session(config)

        while True:
            with patch_stdout():
                print_formatted_text('')
                confirmation: str = await prompt_session.prompt_async(
                    HTML('<gold>Proceed with action? (y)es/(n)o/(a)lways > </gold>'),
                )

                confirmation = (
                    '' if confirmation is None else confirmation.strip().lower()
                )

                if confirmation in ['y', 'yes']:
                    return 'yes'
                elif confirmation in ['n', 'no']:
                    return 'no'
                elif confirmation in ['a', 'always']:
                    return 'always'
                else:
                    # Display error message for invalid input
                    print_formatted_text('')
                    print_formatted_text(
                        HTML(
                            '<ansired>Invalid input. Please enter (y)es, (n)o, or (a)lways.</ansired>'
                        )
                    )
                    # Continue the loop to re-prompt
    except (KeyboardInterrupt, EOFError):
        return 'no'


def start_pause_listener(
    loop: asyncio.AbstractEventLoop,
    done_event: asyncio.Event,
    event_stream,
) -> None:
    global pause_task
    if pause_task is None or pause_task.done():
        pause_task = loop.create_task(
            process_agent_pause(done_event, event_stream)
        )  # Create a task to track agent pause requests from the user


async def stop_pause_listener() -> None:
    global pause_task
    if pause_task and not pause_task.done():
        pause_task.cancel()
        with contextlib.suppress(asyncio.CancelledError):
            await pause_task
        await asyncio.sleep(0)
    pause_task = None


async def process_agent_pause(done: asyncio.Event, event_stream: EventStream) -> None:
    input = create_input()

    def keys_ready() -> None:
        for key_press in input.read_keys():
            if (
                key_press.key == Keys.ControlP
                or key_press.key == Keys.ControlC
                or key_press.key == Keys.ControlD
            ):
                print_formatted_text('')
                print_formatted_text(HTML('<gold>Pausing the agent...</gold>'))
                event_stream.add_event(
                    ChangeAgentStateAction(AgentState.PAUSED),
                    EventSource.USER,
                )
                done.set()

    try:
        with input.raw_mode():
            with input.attach(keys_ready):
                await done.wait()
    finally:
        input.close()


def cli_confirm(
    config: OpenHandsConfig,
    question: str = 'Are you sure?',
    choices: list[str] | None = None,
) -> int:
    """Display a confirmation prompt with the given question and choices.

    Returns the index of the selected choice.
    """
    if choices is None:
        choices = ['Yes', 'No']
    selected = [0]  # Using list to allow modification in closure

    def get_choice_text() -> list:
        return [
            ('class:question', f'{question}\n\n'),
        ] + [
            (
                'class:selected' if i == selected[0] else 'class:unselected',
                f'{"> " if i == selected[0] else "  "}{choice}\n',
            )
            for i, choice in enumerate(choices)
        ]

    kb = KeyBindings()

    @kb.add('up')
    def _handle_up(event: KeyPressEvent) -> None:
        selected[0] = (selected[0] - 1) % len(choices)

    if config.cli.vi_mode:

        @kb.add('k')
        def _handle_k(event: KeyPressEvent) -> None:
            selected[0] = (selected[0] - 1) % len(choices)

    @kb.add('down')
    def _handle_down(event: KeyPressEvent) -> None:
        selected[0] = (selected[0] + 1) % len(choices)

    if config.cli.vi_mode:

        @kb.add('j')
        def _handle_j(event: KeyPressEvent) -> None:
            selected[0] = (selected[0] + 1) % len(choices)

    @kb.add('enter')
    def _handle_enter(event: KeyPressEvent) -> None:
        event.app.exit(result=selected[0])

    style = Style.from_dict({'selected': COLOR_GOLD, 'unselected': ''})

    layout = Layout(
        HSplit(
            [
                Window(
                    FormattedTextControl(get_choice_text),
                    always_hide_cursor=True,
                )
            ]
        )
    )

    app = Application(
        layout=layout,
        key_bindings=kb,
        style=style,
        mouse_support=True,
        full_screen=False,
    )

    return app.run(in_thread=True)


def kb_cancel() -> KeyBindings:
    """Custom key bindings to handle ESC as a user cancellation."""
    bindings = KeyBindings()

    @bindings.add('escape')
    def _(event: KeyPressEvent) -> None:
        event.app.exit(exception=UserCancelledError, style='class:aborting')

    return bindings


class UserCancelledError(Exception):
    """Raised when the user cancels an operation via key binding."""

    pass<|MERGE_RESOLUTION|>--- conflicted
+++ resolved
@@ -266,10 +266,8 @@
 
             if event.confirmation_state == ActionConfirmationStatus.CONFIRMED:
                 initialize_streaming_output()
-<<<<<<< HEAD
         elif isinstance(event, MCPAction):
             display_mcp_action(event)
-=======
         elif isinstance(event, Action):
             # For other actions, display thoughts normally
             if hasattr(event, 'thought') and event.thought:
@@ -281,7 +279,6 @@
             if event.source == EventSource.AGENT:
                 # Check if this message content is a duplicate thought
                 display_thought_if_new(event.content)
->>>>>>> c6c6c202
         elif isinstance(event, CmdOutputObservation):
             display_command_output(event.content)
         elif isinstance(event, FileEditObservation):

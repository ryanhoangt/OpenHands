import asyncio
import copy
import json
import os
import tempfile
from typing import Any, Literal

import pandas as pd
import toml
from datasets import load_dataset
from jinja2 import Environment, FileSystemLoader

import openhands.agenthub
from evaluation.benchmarks.swe_bench.binary_patch_utils import (
    remove_binary_diffs,
    remove_binary_files_from_git,
)
from evaluation.benchmarks.swe_bench.resource.mapping import (
    get_instance_resource_factor,
)
from evaluation.benchmarks.swe_bench.resource.swt_bench_constants import (
    MAP_REPO_TO_INSTALL,
    MAP_REPO_TO_TEST_FRAMEWORK_VERBOSE,
    MAP_VERSION_TO_INSTALL,
)
from evaluation.utils.shared import (
    EvalException,
    EvalMetadata,
    EvalOutput,
    assert_and_raise,
    check_maximum_retries_exceeded,
    codeact_user_response,
    get_default_sandbox_config_for_eval,
    get_metrics,
    is_fatal_evaluation_error,
    make_metadata,
    prepare_dataset,
    reset_logger_for_multiprocessing,
    run_evaluation,
    update_llm_config_for_completions_logging,
)
from openhands.controller.state.state import State
from openhands.core.config import (
    AgentConfig,
    OpenHandsConfig,
    get_evaluation_parser,
    get_llm_config_arg,
<<<<<<< HEAD
    get_llms_for_routing_config,
    get_model_routing_config_arg,
    get_parser,
=======
>>>>>>> 3302c31c
)
from openhands.core.config.condenser_config import NoOpCondenserConfig
from openhands.core.config.utils import get_condenser_config_arg
from openhands.core.logger import openhands_logger as logger
from openhands.core.main import create_runtime, run_controller
from openhands.critic import AgentFinishedCritic
from openhands.events.action import CmdRunAction, FileReadAction, MessageAction
from openhands.events.observation import (
    CmdOutputObservation,
    ErrorObservation,
    FileReadObservation,
)
from openhands.events.serialization.event import event_from_dict, event_to_dict
from openhands.runtime.base import Runtime
from openhands.utils.async_utils import call_async_from_sync
from openhands.utils.shutdown_listener import sleep_if_should_continue

USE_HINT_TEXT = os.environ.get('USE_HINT_TEXT', 'false').lower() == 'true'
RUN_WITH_BROWSING = os.environ.get('RUN_WITH_BROWSING', 'false').lower() == 'true'
ENABLE_LLM_EDITOR = os.environ.get('ENABLE_LLM_EDITOR', 'false').lower() == 'true'
BenchMode = Literal['swe', 'swt', 'swt-ci']

# Global variable to track dataset type
DATASET_TYPE = 'SWE-bench'


def set_dataset_type(dataset_name: str) -> str:
    """Set dataset type based on dataset name."""
    global DATASET_TYPE
    name_lower = dataset_name.lower()

    if 'swe-gym' in name_lower:
        DATASET_TYPE = 'SWE-Gym'
    elif 'swe-bench-live' in name_lower:
        DATASET_TYPE = 'SWE-bench-Live'
    elif 'multimodal' in name_lower:
        DATASET_TYPE = 'Multimodal'
    else:
        DATASET_TYPE = 'SWE-bench'

    logger.info(f'Dataset type set to: {DATASET_TYPE}')


AGENT_CLS_TO_FAKE_USER_RESPONSE_FN = {
    'CodeActAgent': codeact_user_response,
}


def _get_swebench_workspace_dir_name(instance: pd.Series) -> str:
    if DATASET_TYPE == 'SWE-bench-Live':
        return instance.instance_id
    else:
        return f'{instance.repo}__{instance.version}'.replace('/', '__')


def get_instruction(instance: pd.Series, metadata: EvalMetadata) -> MessageAction:
    workspace_dir_name = _get_swebench_workspace_dir_name(instance)
    mode = metadata.details['mode']
    llm_model = metadata.llm_config.model

    # Determine the template file based on mode and LLM
    if mode.startswith('swt'):
        template_name = 'swt.j2'
    elif mode == 'swe':
        if 'claude' in llm_model:
            template_name = 'swe_default.j2'
        elif 'gpt-4.1' in llm_model:
            template_name = 'swe_gpt4.j2'
        else:
            template_name = (
                'swe_default.j2'  # Default for 'swe' mode (regular swe-bench)
            )
    else:
        # Fallback or error handling if mode is unexpected
        logger.error(f'Unexpected evaluation mode: {mode}. Falling back to default.')
        template_name = 'swe_default.j2'

    # Set up Jinja2 environment
    # Assuming templates are in 'evaluation/benchmarks/swe_bench/prompts' relative to this script
    prompts_dir = os.path.join(os.path.dirname(__file__), 'prompts')
    env = Environment(loader=FileSystemLoader(prompts_dir))
    template = env.get_template(template_name)

    # Prepare context for rendering
    context = {
        'instance': instance,
        'workspace_dir_name': workspace_dir_name,
        'metadata': metadata,  # Pass metadata if needed in templates
    }

    # Add specific context for swt-ci mode if needed
    if mode == 'swt-ci':
        context['test_instructions'] = (
            f'The following command can be used to run the tests: `{list(MAP_REPO_TO_TEST_FRAMEWORK_VERBOSE[instance.repo].values())[0]}`. Make sure they fail in the expected way.\n'
        )
    else:
        context['test_instructions'] = ''  # Ensure it's defined for other modes

    # Render the instruction
    instruction = template.render(context)

    if RUN_WITH_BROWSING:
        instruction += (
            '<IMPORTANT!>\nYou SHOULD NEVER attempt to browse the web. </IMPORTANT!>\n'
        )

    if 'image_assets' in instance:
        assets = json.loads(instance['image_assets'])
        assert 'problem_statement' in assets, (
            'problem_statement is required in image_assets'
        )
        image_urls = assets['problem_statement']
        return MessageAction(content=instruction, image_urls=image_urls)
    return MessageAction(content=instruction)


# TODO: migrate all swe-bench docker to ghcr.io/openhands
DEFAULT_DOCKER_IMAGE_PREFIX = os.environ.get(
    'EVAL_DOCKER_IMAGE_PREFIX', 'docker.io/xingyaoww/'
)
logger.info(f'Default docker image prefix: {DEFAULT_DOCKER_IMAGE_PREFIX}')


def get_instance_docker_image(
    instance_id: str,
    swebench_official_image: bool = False,
) -> str:
    if swebench_official_image:
        # Official SWE-Bench image
        # swebench/sweb.eval.x86_64.django_1776_django-11333:v1
        # SWE-bench-Live uses the same naming convention as SWE-Bench
        if DATASET_TYPE == 'SWE-bench-Live':
            docker_image_prefix = 'docker.io/starryzhang/'
        elif DATASET_TYPE == 'SWE-bench':
            docker_image_prefix = 'docker.io/swebench/'
        repo, name = instance_id.split('__')
        image_name = f'{docker_image_prefix.rstrip("/")}/sweb.eval.x86_64.{repo}_1776_{name}:latest'.lower()
        logger.debug(f'Using official SWE-Bench image: {image_name}')
        return image_name
    else:
        # OpenHands version of the image
        docker_image_prefix = DEFAULT_DOCKER_IMAGE_PREFIX
        image_name = 'sweb.eval.x86_64.' + instance_id
        image_name = image_name.replace(
            '__', '_s_'
        )  # to comply with docker image naming convention
        return (docker_image_prefix.rstrip('/') + '/' + image_name).lower()


def get_config(
    instance: pd.Series,
    metadata: EvalMetadata,
) -> OpenHandsConfig:
    # We use a different instance image for the each instance of swe-bench eval
    use_swebench_official_image = DATASET_TYPE != 'SWE-Gym'

    base_container_image = get_instance_docker_image(
        instance['instance_id'],
        swebench_official_image=use_swebench_official_image,
    )
    logger.info(
        f'Using instance container image: {base_container_image}. '
        f'Please make sure this image exists. '
        f'Submit an issue on https://github.com/All-Hands-AI/OpenHands if you run into any issues.'
    )

    sandbox_config = get_default_sandbox_config_for_eval()
    sandbox_config.base_container_image = base_container_image
    sandbox_config.enable_auto_lint = True
    sandbox_config.use_host_network = False
    # Add platform to the sandbox config to solve issue 4401
    sandbox_config.platform = 'linux/amd64'
    sandbox_config.remote_runtime_resource_factor = get_instance_resource_factor(
        dataset_name=metadata.dataset,
        instance_id=instance['instance_id'],
    )

    config = OpenHandsConfig(
        default_agent=metadata.agent_class,
        run_as_openhands=False,
        max_iterations=metadata.max_iterations,
        enable_browser=RUN_WITH_BROWSING,
        runtime=os.environ.get('RUNTIME', 'docker'),
        sandbox=sandbox_config,
        # do not mount workspace
        workspace_base=None,
        workspace_mount_path=None,
    )

    config.set_llm_config(
        update_llm_config_for_completions_logging(
            metadata.llm_config, metadata.eval_output_dir, instance['instance_id']
        )
    )
    # get 'draft_editor' config if exists
    config.set_llm_config(get_llm_config_arg('draft_editor'), 'draft_editor')

    model_routing_config = get_model_routing_config_arg()
    model_routing_config.llms_for_routing = (
        get_llms_for_routing_config()
    )  # Populate with LLMs for routing from config.toml file

    agent_config = AgentConfig(
        enable_jupyter=False,
        enable_browsing=RUN_WITH_BROWSING,
        enable_llm_editor=ENABLE_LLM_EDITOR,
        enable_mcp=False,
        condenser=metadata.condenser_config,
        enable_prompt_extensions=False,
        model_routing=model_routing_config,
    )
    config.set_agent_config(agent_config)

    return config


def initialize_runtime(
    runtime: Runtime,
    instance: pd.Series,  # this argument is not required
    metadata: EvalMetadata,
):
    """Initialize the runtime for the agent.

    This function is called before the runtime is used to run the agent.
    """
    logger.info('-' * 30)
    logger.info('BEGIN Runtime Initialization Fn')
    logger.info('-' * 30)
    workspace_dir_name = _get_swebench_workspace_dir_name(instance)
    obs: CmdOutputObservation

    # Set instance id and git configuration
    action = CmdRunAction(
        command=f"""echo 'export SWE_INSTANCE_ID={instance['instance_id']}' >> ~/.bashrc && echo 'export PIP_CACHE_DIR=~/.cache/pip' >> ~/.bashrc && echo "alias git='git --no-pager'" >> ~/.bashrc && git config --global core.pager "" && git config --global diff.binary false"""
    )
    action.set_hard_timeout(600)
    logger.info(action, extra={'msg_type': 'ACTION'})
    obs = runtime.run_action(action)
    logger.info(obs, extra={'msg_type': 'OBSERVATION'})
    assert_and_raise(
        obs.exit_code == 0,
        f'Failed to export SWE_INSTANCE_ID and configure git: {str(obs)}',
    )

    action = CmdRunAction(command="""export USER=$(whoami); echo USER=${USER} """)
    action.set_hard_timeout(600)
    logger.info(action, extra={'msg_type': 'ACTION'})
    obs = runtime.run_action(action)
    logger.info(obs, extra={'msg_type': 'OBSERVATION'})
    assert_and_raise(obs.exit_code == 0, f'Failed to export USER: {str(obs)}')

    # inject the init script
    script_dir = os.path.dirname(__file__)

    # inject the instance info
    action = CmdRunAction(command='mkdir -p /swe_util/eval_data/instances')
    action.set_hard_timeout(600)
    logger.info(action, extra={'msg_type': 'ACTION'})
    obs = runtime.run_action(action)
    logger.info(obs, extra={'msg_type': 'OBSERVATION'})
    assert_and_raise(
        obs.exit_code == 0,
        f'Failed to create /swe_util/eval_data/instances: {str(obs)}',
    )

    swe_instance_json_name = 'swe-bench-instance.json'
    with tempfile.TemporaryDirectory() as temp_dir:
        # Construct the full path for the desired file name within the temporary directory
        temp_file_path = os.path.join(temp_dir, swe_instance_json_name)
        # Write to the file with the desired name within the temporary directory
        with open(temp_file_path, 'w') as f:
            if not isinstance(instance, dict):
                json.dump([instance.to_dict()], f)
            else:
                json.dump([instance], f)

        # Copy the file to the desired location
        runtime.copy_to(temp_file_path, '/swe_util/eval_data/instances/')

        # inject the instance swe entry
        if DATASET_TYPE == 'SWE-bench-Live':
            entry_script_path = 'instance_swe_entry_live.sh'
        else:
            entry_script_path = 'instance_swe_entry.sh'
        runtime.copy_to(
            str(os.path.join(script_dir, f'scripts/setup/{entry_script_path}')),
            '/swe_util/',
        )

    action = CmdRunAction(command='cat ~/.bashrc')
    action.set_hard_timeout(600)
    logger.info(action, extra={'msg_type': 'ACTION'})
    obs = runtime.run_action(action)
    logger.info(obs, extra={'msg_type': 'OBSERVATION'})
    assert_and_raise(obs.exit_code == 0, f'Failed to cat ~/.bashrc: {str(obs)}')

    action = CmdRunAction(command='source ~/.bashrc')
    action.set_hard_timeout(600)
    logger.info(action, extra={'msg_type': 'ACTION'})
    obs = runtime.run_action(action)
    logger.info(obs, extra={'msg_type': 'OBSERVATION'})
    if isinstance(obs, ErrorObservation):
        logger.error(f'Failed to source ~/.bashrc: {str(obs)}')
    assert_and_raise(obs.exit_code == 0, f'Failed to source ~/.bashrc: {str(obs)}')

    action = CmdRunAction(command=f'source /swe_util/{entry_script_path}')
    action.set_hard_timeout(600)
    logger.info(action, extra={'msg_type': 'ACTION'})
    obs = runtime.run_action(action)
    logger.info(obs, extra={'msg_type': 'OBSERVATION'})
    assert_and_raise(
        obs.exit_code == 0,
        f'Failed to source /swe_util/{entry_script_path}: {str(obs)}',
    )

    action = CmdRunAction(command=f'cd /workspace/{workspace_dir_name}')
    action.set_hard_timeout(600)
    logger.info(action, extra={'msg_type': 'ACTION'})
    obs = runtime.run_action(action)
    logger.info(obs, extra={'msg_type': 'OBSERVATION'})
    assert_and_raise(
        obs.exit_code == 0,
        f'Failed to cd to /workspace/{workspace_dir_name}: {str(obs)}',
    )

    action = CmdRunAction(command='git reset --hard')
    action.set_hard_timeout(600)
    logger.info(action, extra={'msg_type': 'ACTION'})
    obs = runtime.run_action(action)
    logger.info(obs, extra={'msg_type': 'OBSERVATION'})
    assert_and_raise(obs.exit_code == 0, f'Failed to git reset --hard: {str(obs)}')

    action = CmdRunAction(
        command='for remote_name in $(git remote); do git remote remove "${remote_name}"; done'
    )
    action.set_hard_timeout(600)
    logger.info(action, extra={'msg_type': 'ACTION'})
    obs = runtime.run_action(action)
    logger.info(obs, extra={'msg_type': 'OBSERVATION'})
    assert_and_raise(obs.exit_code == 0, f'Failed to remove git remotes: {str(obs)}')

    if metadata.details['mode'] == 'swt-ci':
        # set up repo
        setup_commands = []
        if instance['repo'] in MAP_REPO_TO_INSTALL:
            setup_commands.append(MAP_REPO_TO_INSTALL[instance['repo']])

        # Run pre-install set up if provided
        install = MAP_VERSION_TO_INSTALL.get(instance['repo'], {}).get(
            instance['version'], []
        )
        if 'pre_install' in install:
            for pre_install in install['pre_install']:
                setup_commands.append(pre_install)

        if 'install' in install:
            setup_commands.append(install['install'])

        for command in setup_commands:
            action = CmdRunAction(command=command)
            action.set_hard_timeout(600)
            logger.info(action, extra={'msg_type': 'ACTION'})
            obs = runtime.run_action(action)
            logger.info(obs, extra={'msg_type': 'OBSERVATION'})

    if DATASET_TYPE != 'Multimodal' and DATASET_TYPE != 'SWE-bench-Live':
        # Only for non-multimodal datasets, we need to activate the testbed environment for Python
        # SWE-Bench multimodal datasets and SWE-bench-Live are not using the testbed environment
        action = CmdRunAction(command='which python')
        action.set_hard_timeout(600)
        logger.info(action, extra={'msg_type': 'ACTION'})
        obs = runtime.run_action(action)
        logger.info(obs, extra={'msg_type': 'OBSERVATION'})
        assert_and_raise(
            obs.exit_code == 0 and 'testbed' in obs.content,
            f'Expected to find python interpreter from testbed, but got: {str(obs)}',
        )

    logger.info('-' * 30)
    logger.info('END Runtime Initialization Fn')
    logger.info('-' * 30)


def complete_runtime(
    runtime: Runtime,
    instance: pd.Series,  # this argument is not required, but it is used to get the workspace_dir_name
) -> dict[str, Any]:
    """Complete the runtime for the agent.

    This function is called before the runtime is used to run the agent.
    If you need to do something in the sandbox to get the correctness metric after
    the agent has run, modify this function.
    """
    logger.info('-' * 30)
    logger.info('BEGIN Runtime Completion Fn')
    logger.info('-' * 30)
    obs: CmdOutputObservation
    workspace_dir_name = _get_swebench_workspace_dir_name(instance)

    action = CmdRunAction(command=f'cd /workspace/{workspace_dir_name}')
    action.set_hard_timeout(600)
    logger.info(action, extra={'msg_type': 'ACTION'})
    obs = runtime.run_action(action)
    logger.info(obs, extra={'msg_type': 'OBSERVATION'})

    if obs.exit_code == -1:
        # The previous command is still running
        # We need to kill previous command
        logger.info('The previous command is still running, trying to kill it...')
        action = CmdRunAction(command='C-c')
        obs = runtime.run_action(action)
        logger.info(obs, extra={'msg_type': 'OBSERVATION'})

        # Then run the command again
        action = CmdRunAction(command=f'cd /workspace/{workspace_dir_name}')
        action.set_hard_timeout(600)
        logger.info(action, extra={'msg_type': 'ACTION'})
        obs = runtime.run_action(action)
        logger.info(obs, extra={'msg_type': 'OBSERVATION'})

    if obs.exit_code == -1:
        # The previous command is still running
        # We need to kill previous command
        logger.info('The previous command is still running, trying to ctrl+z it...')
        action = CmdRunAction(command='C-z')
        obs = runtime.run_action(action)
        logger.info(obs, extra={'msg_type': 'OBSERVATION'})

        # Then run the command again
        action = CmdRunAction(command=f'cd /workspace/{workspace_dir_name}')
        action.set_hard_timeout(600)
        logger.info(action, extra={'msg_type': 'ACTION'})
        obs = runtime.run_action(action)
        logger.info(obs, extra={'msg_type': 'OBSERVATION'})

    assert_and_raise(
        isinstance(obs, CmdOutputObservation) and obs.exit_code == 0,
        f'Failed to cd to /workspace/{workspace_dir_name}: {str(obs)}',
    )

    action = CmdRunAction(command='git config --global core.pager ""')
    action.set_hard_timeout(600)
    logger.info(action, extra={'msg_type': 'ACTION'})
    obs = runtime.run_action(action)
    logger.info(obs, extra={'msg_type': 'OBSERVATION'})
    assert_and_raise(
        isinstance(obs, CmdOutputObservation) and obs.exit_code == 0,
        f'Failed to git config --global core.pager "": {str(obs)}',
    )

    # First check for any git repositories in subdirectories
    action = CmdRunAction(command='find . -type d -name .git -not -path "./.git"')
    action.set_hard_timeout(600)
    logger.info(action, extra={'msg_type': 'ACTION'})
    obs = runtime.run_action(action)
    logger.info(obs, extra={'msg_type': 'OBSERVATION'})
    assert_and_raise(
        isinstance(obs, CmdOutputObservation) and obs.exit_code == 0,
        f'Failed to find git repositories: {str(obs)}',
    )

    git_dirs = [p for p in obs.content.strip().split('\n') if p]
    if git_dirs:
        # Remove all .git directories in subdirectories
        for git_dir in git_dirs:
            action = CmdRunAction(command=f'rm -rf "{git_dir}"')
            action.set_hard_timeout(600)
            logger.info(action, extra={'msg_type': 'ACTION'})
            obs = runtime.run_action(action)
            logger.info(obs, extra={'msg_type': 'OBSERVATION'})
            assert_and_raise(
                isinstance(obs, CmdOutputObservation) and obs.exit_code == 0,
                f'Failed to remove git directory {git_dir}: {str(obs)}',
            )

    # add all files
    action = CmdRunAction(command='git add -A')
    action.set_hard_timeout(600)
    logger.info(action, extra={'msg_type': 'ACTION'})
    obs = runtime.run_action(action)
    logger.info(obs, extra={'msg_type': 'OBSERVATION'})
    assert_and_raise(
        isinstance(obs, CmdOutputObservation) and obs.exit_code == 0,
        f'Failed to git add -A: {str(obs)}',
    )

    # Remove binary files from git staging
    action = CmdRunAction(command=remove_binary_files_from_git())
    action.set_hard_timeout(600)
    logger.info(action, extra={'msg_type': 'ACTION'})
    obs = runtime.run_action(action)
    logger.info(obs, extra={'msg_type': 'OBSERVATION'})
    assert_and_raise(
        isinstance(obs, CmdOutputObservation) and obs.exit_code == 0,
        f'Failed to remove binary files: {str(obs)}',
    )

    n_retries = 0
    git_patch = None
    while n_retries < 5:
        action = CmdRunAction(
            command=f'git diff --no-color --cached {instance["base_commit"]} > patch.diff'
        )
        action.set_hard_timeout(max(300 + 100 * n_retries, 600))
        logger.info(action, extra={'msg_type': 'ACTION'})
        obs = runtime.run_action(action)
        logger.info(obs, extra={'msg_type': 'OBSERVATION'})
        n_retries += 1
        if isinstance(obs, CmdOutputObservation):
            if obs.exit_code == 0:
                # Read the patch file
                action = FileReadAction(path='patch.diff')
                action.set_hard_timeout(max(300 + 100 * n_retries, 600))
                logger.info(action, extra={'msg_type': 'ACTION'})
                obs = runtime.run_action(action)
                logger.info(obs, extra={'msg_type': 'OBSERVATION'})
                if isinstance(obs, FileReadObservation):
                    git_patch = obs.content
                    break
                elif isinstance(obs, ErrorObservation):
                    # Fall back to cat "patch.diff" to get the patch
                    assert 'File could not be decoded as utf-8' in obs.content
                    action = CmdRunAction(command='cat patch.diff')
                    action.set_hard_timeout(max(300 + 100 * n_retries, 600))
                    logger.info(action, extra={'msg_type': 'ACTION'})
                    obs = runtime.run_action(action)
                    assert isinstance(obs, CmdOutputObservation) and obs.exit_code == 0
                    logger.info(obs, extra={'msg_type': 'OBSERVATION'})
                    git_patch = obs.content
                    break
                else:
                    assert_and_raise(False, f'Unexpected observation type: {str(obs)}')
            else:
                logger.info('Failed to get git diff, retrying...')
                sleep_if_should_continue(10)
        elif isinstance(obs, ErrorObservation):
            logger.error(f'Error occurred: {obs.content}. Retrying...')
            sleep_if_should_continue(10)
        else:
            assert_and_raise(False, f'Unexpected observation type: {str(obs)}')

    assert_and_raise(git_patch is not None, 'Failed to get git diff (None)')

    # Remove binary diffs from the patch
    git_patch = remove_binary_diffs(git_patch)

    logger.info('-' * 30)
    logger.info('END Runtime Completion Fn')
    logger.info('-' * 30)
    return {'git_patch': git_patch}


def process_instance(
    instance: pd.Series,
    metadata: EvalMetadata,
    reset_logger: bool = True,
    runtime_failure_count: int = 0,
) -> EvalOutput:
    config = get_config(instance, metadata)

    # Setup the logger properly, so you can run multi-processing to parallelize the evaluation
    if reset_logger:
        log_dir = os.path.join(metadata.eval_output_dir, 'infer_logs')
        reset_logger_for_multiprocessing(logger, instance.instance_id, log_dir)
    else:
        logger.info(f'Starting evaluation for instance {instance.instance_id}.')

    # Increase resource_factor with increasing attempt_id
    if runtime_failure_count > 0:
        config.sandbox.remote_runtime_resource_factor = min(
            config.sandbox.remote_runtime_resource_factor * (2**runtime_failure_count),
            8,
        )
        logger.warning(
            f'This is the {runtime_failure_count + 1}th attempt for instance {instance.instance_id}, setting resource factor to {config.sandbox.remote_runtime_resource_factor}'
        )

    metadata = copy.deepcopy(metadata)
    metadata.details['runtime_failure_count'] = runtime_failure_count
    metadata.details['remote_runtime_resource_factor'] = (
        config.sandbox.remote_runtime_resource_factor
    )

    runtime = create_runtime(config)
    call_async_from_sync(runtime.connect)

    try:
        initialize_runtime(runtime, instance, metadata)

        message_action = get_instruction(instance, metadata)

        # Here's how you can run the agent (similar to the `main` function) and get the final task state
        state: State | None = asyncio.run(
            run_controller(
                config=config,
                initial_user_action=message_action,
                runtime=runtime,
                fake_user_response_fn=AGENT_CLS_TO_FAKE_USER_RESPONSE_FN[
                    metadata.agent_class
                ],
            )
        )

        # if fatal error, throw EvalError to trigger re-run
        if is_fatal_evaluation_error(state.last_error):
            raise EvalException('Fatal error detected: ' + state.last_error)

        # ======= THIS IS SWE-Bench specific =======
        # Get git patch
        if DATASET_TYPE == 'SWE-bench-Live':
            from evaluation.benchmarks.swe_bench.live_utils import (
                complete_runtime as complete_runtime_fn,
            )
        else:
            complete_runtime_fn = complete_runtime
        return_val = complete_runtime_fn(runtime, instance)
        git_patch = return_val['git_patch']
        logger.info(
            f'Got git diff for instance {instance.instance_id}:\n--------\n{git_patch}\n--------'
        )
    finally:
        runtime.close()
    # ==========================================

    # ======= Attempt to evaluate the agent's edits =======
    # we use eval_infer.sh to evaluate the agent's edits, not here
    # because the agent may alter the environment / testcases
    test_result = {
        'git_patch': git_patch,
    }

    # If you are working on some simpler benchmark that only evaluates the final model output (e.g., in a MessageAction)
    # You can simply get the LAST `MessageAction` from the returned `state.history` and parse it for evaluation.
    if state is None:
        raise ValueError('State should not be None.')

    # NOTE: this is NO LONGER the event stream, but an agent history that includes delegate agent's events
    histories = [event_to_dict(event) for event in state.history]
    metrics = get_metrics(state)

    # Save the output
    instruction = message_action.content
    if message_action.image_urls:
        instruction += (
            '\n\n<image_urls>' + '\n'.join(message_action.image_urls) + '</image_urls>'
        )
    output = EvalOutput(
        instance_id=instance.instance_id,
        instruction=instruction,
        instance=instance.to_dict(),  # SWE Bench specific
        test_result=test_result,
        metadata=metadata,
        history=histories,
        metrics=metrics,
        error=state.last_error if state and state.last_error else None,
    )
    return output


def filter_dataset(dataset: pd.DataFrame, filter_column: str) -> pd.DataFrame:
    file_path = os.path.join(os.path.dirname(os.path.abspath(__file__)), 'config.toml')
    if os.path.exists(file_path):
        with open(file_path, 'r') as file:
            data = toml.load(file)
            if 'selected_ids' in data:
                selected_ids = data['selected_ids']
                logger.info(
                    f'Filtering {len(selected_ids)} tasks from "selected_ids"...'
                )
                subset = dataset[dataset[filter_column].isin(selected_ids)]
                logger.info(f'Retained {subset.shape[0]} tasks after filtering')
                return subset
            if 'selected_repos' in data:
                # repos for the swe-bench instances:
                # ['astropy/astropy', 'django/django', 'matplotlib/matplotlib', 'mwaskom/seaborn', 'pallets/flask', 'psf/requests', 'pydata/xarray', 'pylint-dev/pylint', 'pytest-dev/pytest', 'scikit-learn/scikit-learn', 'sphinx-doc/sphinx', 'sympy/sympy']
                selected_repos = data['selected_repos']
                if isinstance(selected_repos, str):
                    selected_repos = [selected_repos]
                assert isinstance(selected_repos, list)
                logger.info(
                    f'Filtering {selected_repos} tasks from "selected_repos"...'
                )
                subset = dataset[dataset['repo'].isin(selected_repos)]
                logger.info(f'Retained {subset.shape[0]} tasks after filtering')
                return subset

    skip_ids = os.environ.get('SKIP_IDS', '').split(',')
    if len(skip_ids) > 0:
        logger.info(f'Filtering {len(skip_ids)} tasks from "SKIP_IDS"...')
        return dataset[~dataset[filter_column].isin(skip_ids)]
    return dataset


if __name__ == '__main__':
    parser = get_evaluation_parser()
    parser.add_argument(
        '--dataset',
        type=str,
        default='princeton-nlp/SWE-bench',
        help='data set to evaluate on, either full-test or lite-test',
    )
    parser.add_argument(
        '--split',
        type=str,
        default='test',
        help='split to evaluate on',
    )
    parser.add_argument(
        '--mode',
        type=str,
        default='swe',
        choices=['swe', 'swt', 'swt-ci'],
        help="mode to run the evaluation, either 'swe', 'swt', or 'swt-ci'",
    )

    args, _ = parser.parse_known_args()

    # NOTE: It is preferable to load datasets from huggingface datasets and perform post-processing
    # so we don't need to manage file uploading to OpenHands's repo
    dataset = load_dataset(args.dataset, split=args.split)

    # Set the global dataset type based on dataset name
    set_dataset_type(args.dataset)

    swe_bench_tests = filter_dataset(dataset.to_pandas(), 'instance_id')
    logger.info(
        f'Loaded dataset {args.dataset} with split {args.split}: {len(swe_bench_tests)} tasks'
    )
    if DATASET_TYPE == 'SWE-Gym':
        with open(
            os.path.join(
                os.path.dirname(os.path.abspath(__file__)),
                'split',
                'swegym_verified_instances.json',
            ),
            'r',
        ) as f:
            swegym_verified_instances = json.load(f)
            swe_bench_tests = swe_bench_tests[
                swe_bench_tests['instance_id'].isin(swegym_verified_instances)
            ]
        logger.info(
            f'{len(swe_bench_tests)} tasks left after filtering for SWE-Gym verified instances'
        )

    llm_config = None
    if args.llm_config:
        llm_config = get_llm_config_arg(args.llm_config)
        llm_config.log_completions = True
        # modify_params must be False for evaluation purpose, for reproducibility and accurancy of results
        llm_config.modify_params = False

    if llm_config is None:
        raise ValueError(f'Could not find LLM config: --llm_config {args.llm_config}')

    # Get condenser config from environment variable
    condenser_name = os.environ.get('EVAL_CONDENSER')
    if condenser_name:
        condenser_config = get_condenser_config_arg(condenser_name)
        if condenser_config is None:
            raise ValueError(
                f'Could not find Condenser config: EVAL_CONDENSER={condenser_name}'
            )
    else:
        # If no specific condenser config is provided via env var, default to NoOpCondenser
        condenser_config = NoOpCondenserConfig()
        logger.debug(
            'No Condenser config provided via EVAL_CONDENSER, using NoOpCondenser.'
        )

    details = {'mode': args.mode}
    _agent_cls = openhands.agenthub.Agent.get_cls(args.agent_cls)

    dataset_descrption = (
        args.dataset.replace('/', '__') + '-' + args.split.replace('/', '__')
    )
    metadata = make_metadata(
        llm_config,
        dataset_descrption,
        args.agent_cls,
        args.max_iterations,
        args.eval_note,
        args.eval_output_dir,
        details=details,
        condenser_config=condenser_config,
    )

    output_file = os.path.join(metadata.eval_output_dir, 'output.jsonl')
    print(f'### OUTPUT FILE: {output_file} ###')

    # Run evaluation in iterative mode:
    # If a rollout fails to output AgentFinishAction, we will try again until it succeeds OR total 3 attempts have been made.
    ITERATIVE_EVAL_MODE = (
        os.environ.get('ITERATIVE_EVAL_MODE', 'false').lower() == 'true'
    )
    ITERATIVE_EVAL_MODE_MAX_ATTEMPTS = int(
        os.environ.get('ITERATIVE_EVAL_MODE_MAX_ATTEMPTS', '3')
    )

    if not ITERATIVE_EVAL_MODE:
        # load the dataset
        instances = prepare_dataset(swe_bench_tests, output_file, args.eval_n_limit)
        if len(instances) > 0 and not isinstance(
            instances['PASS_TO_PASS'][instances['PASS_TO_PASS'].index[0]], str
        ):
            for col in ['PASS_TO_PASS', 'FAIL_TO_PASS']:
                instances[col] = instances[col].apply(lambda x: str(x))

        run_evaluation(
            instances,
            metadata,
            output_file,
            args.eval_num_workers,
            process_instance,
            timeout_seconds=8
            * 60
            * 60,  # 8 hour PER instance should be more than enough
            max_retries=5,
        )
    else:
        critic = AgentFinishedCritic()

        def get_cur_output_file_path(attempt: int) -> str:
            return (
                f'{output_file.removesuffix(".jsonl")}.critic_attempt_{attempt}.jsonl'
            )

        eval_ids = None
        for attempt in range(1, ITERATIVE_EVAL_MODE_MAX_ATTEMPTS + 1):
            cur_output_file = get_cur_output_file_path(attempt)
            logger.info(
                f'Running evaluation with critic {critic.__class__.__name__} for attempt {attempt} of {ITERATIVE_EVAL_MODE_MAX_ATTEMPTS}.'
            )

            # For deterministic eval, we set temperature to 0.1 for (>1) attempt
            # so hopefully we get slightly different results
            if attempt > 1 and metadata.llm_config.temperature == 0:
                logger.info(
                    f'Detected temperature is 0 for (>1) attempt {attempt}. Setting temperature to 0.1...'
                )
                metadata.llm_config.temperature = 0.1

            # Load instances - at first attempt, we evaluate all instances
            # On subsequent attempts, we only evaluate the instances that failed the previous attempt determined by critic
            instances = prepare_dataset(
                swe_bench_tests, cur_output_file, args.eval_n_limit, eval_ids=eval_ids
            )
            if len(instances) > 0 and not isinstance(
                instances['PASS_TO_PASS'][instances['PASS_TO_PASS'].index[0]], str
            ):
                for col in ['PASS_TO_PASS', 'FAIL_TO_PASS']:
                    instances[col] = instances[col].apply(lambda x: str(x))

            # Run evaluation - but save them to cur_output_file
            logger.info(
                f'Evaluating {len(instances)} instances for attempt {attempt}...'
            )
            run_evaluation(
                instances,
                metadata,
                cur_output_file,
                args.eval_num_workers,
                process_instance,
                timeout_seconds=8
                * 60
                * 60,  # 8 hour PER instance should be more than enough
                max_retries=5,
            )

            # When eval is done, we update eval_ids to the instances that failed the current attempt
            instances_failed = []
            logger.info(
                f'Use critic {critic.__class__.__name__} to check {len(instances)} instances for attempt {attempt}...'
            )
            with open(cur_output_file, 'r') as f:
                for line in f:
                    instance = json.loads(line)
                    try:
                        history = [
                            event_from_dict(event) for event in instance['history']
                        ]
                        critic_result = critic.evaluate(
                            history, instance['test_result'].get('git_patch', '')
                        )
                        if not critic_result.success:
                            instances_failed.append(instance['instance_id'])
                    except Exception as e:
                        logger.error(
                            f'Error loading history for instance {instance["instance_id"]}: {e}'
                        )
                        instances_failed.append(instance['instance_id'])
            logger.info(
                f'{len(instances_failed)} instances failed the current attempt {attempt}: {instances_failed}'
            )
            eval_ids = instances_failed

            # If no instances failed, we break
            if len(instances_failed) == 0:
                break

        # Then we should aggregate the results from all attempts into the original output file
        # and remove the intermediate files
        logger.info(
            'Aggregating results from all attempts into the original output file...'
        )
        fout = open(output_file, 'w')
        added_instance_ids = set()
        for attempt in reversed(range(1, ITERATIVE_EVAL_MODE_MAX_ATTEMPTS + 1)):
            cur_output_file = get_cur_output_file_path(attempt)
            if not os.path.exists(cur_output_file):
                logger.warning(
                    f'Intermediate output file {cur_output_file} does not exist. Skipping...'
                )
                continue

            with open(cur_output_file, 'r') as f:
                for line in f:
                    instance = json.loads(line)
                    # Also make sure git_patch is not empty - otherwise we fall back to previous attempt (empty patch is worse than anything else)
                    if (
                        instance['instance_id'] not in added_instance_ids
                        and instance['test_result'].get('git_patch', '').strip()
                    ):
                        fout.write(line)
                        added_instance_ids.add(instance['instance_id'])
            logger.info(
                f'Aggregated instances from {cur_output_file}. Total instances added so far: {len(added_instance_ids)}'
            )
        fout.close()
        logger.info(
            f'Done! Total {len(added_instance_ids)} instances added to {output_file}'
        )
        # Check if any instances reached maximum retries
        check_maximum_retries_exceeded(metadata.eval_output_dir)<|MERGE_RESOLUTION|>--- conflicted
+++ resolved
@@ -45,12 +45,8 @@
     OpenHandsConfig,
     get_evaluation_parser,
     get_llm_config_arg,
-<<<<<<< HEAD
     get_llms_for_routing_config,
     get_model_routing_config_arg,
-    get_parser,
-=======
->>>>>>> 3302c31c
 )
 from openhands.core.config.condenser_config import NoOpCondenserConfig
 from openhands.core.config.utils import get_condenser_config_arg

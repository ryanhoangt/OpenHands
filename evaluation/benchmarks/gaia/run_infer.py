import asyncio
import functools
import os
import re
import shutil
import zipfile

import huggingface_hub
import pandas as pd
from datasets import load_dataset
from PIL import Image

from evaluation.benchmarks.gaia.scorer import question_scorer
from evaluation.benchmarks.gaia.utils import (
    image_to_jpg_base64_url,
    image_to_png_base64_url,
)
from evaluation.utils.shared import (
    EvalMetadata,
    EvalOutput,
    codeact_user_response,
    compatibility_for_eval_history_pairs,
    get_default_sandbox_config_for_eval,
    get_metrics,
    make_metadata,
    prepare_dataset,
    reset_logger_for_multiprocessing,
    run_evaluation,
    update_llm_config_for_completions_logging,
)
from openhands.controller.state.state import State
from openhands.core.config import (
    OpenHandsConfig,
    get_evaluation_parser,
    get_llm_config_arg,
    load_from_toml,
)
from openhands.core.config.utils import (
    get_agent_config_arg,
    get_llms_for_routing_config,
    get_model_routing_config_arg,
)
from openhands.core.logger import openhands_logger as logger
from openhands.core.main import create_runtime, run_controller
from openhands.events.action import AgentFinishAction, CmdRunAction, MessageAction
from openhands.events.observation import CmdOutputObservation
from openhands.runtime.base import Runtime
from openhands.utils.async_utils import call_async_from_sync

DATASET_CACHE_DIR = os.path.join(os.path.dirname(__file__), 'data')


AGENT_CLS_TO_FAKE_USER_RESPONSE_FN = {
    'CodeActAgent': functools.partial(codeact_user_response, encapsulate_solution=True),
}

AGENT_CLS_TO_INST_SUFFIX = {
    'CodeActAgent': 'When you think you have solved the question, please use the finish tool and include your final answer in the message parameter of the finish tool. Your final answer MUST be encapsulated within <solution> and </solution>.\n'
}


def get_config(
    instance: pd.Series,
    metadata: EvalMetadata,
) -> OpenHandsConfig:
    sandbox_config = get_default_sandbox_config_for_eval()
    sandbox_config.base_container_image = 'nikolaik/python-nodejs:python3.12-nodejs22'
    config = OpenHandsConfig(
        default_agent=metadata.agent_class,
        run_as_openhands=False,
        runtime='docker',
        max_iterations=metadata.max_iterations,
        sandbox=sandbox_config,
        # do not mount workspace
        workspace_base=None,
        workspace_mount_path=None,
    )
    config.set_llm_config(
        update_llm_config_for_completions_logging(
            metadata.llm_config, metadata.eval_output_dir, instance['instance_id']
        )
    )
    model_routing_config = get_model_routing_config_arg()
    model_routing_config.llms_for_routing = (
        get_llms_for_routing_config()
    )  # Populate with LLMs for routing from config.toml file

    if metadata.agent_config:
        metadata.agent_config.model_routing = model_routing_config
        config.set_agent_config(metadata.agent_config, metadata.agent_class)
    else:
        logger.info('Agent config not provided, using default settings')
        agent_config = config.get_agent_config(metadata.agent_class)
        agent_config.enable_prompt_extensions = False
        agent_config.model_routing = model_routing_config

<<<<<<< HEAD
=======
    config_copy = copy.deepcopy(config)
    load_from_toml(config_copy)
    config.search_api_key = config_copy.search_api_key
>>>>>>> 4e3a8625
    return config


def initialize_runtime(
    runtime: Runtime,
    instance: pd.Series,  # this argument is not required
):
    """Initialize the runtime for the agent.

    This function is called before the runtime is used to run the agent.
    """
    logger.info(f'{"-" * 50} BEGIN Runtime Initialization Fn {"-" * 50}')
    obs: CmdOutputObservation

    action = CmdRunAction(command='mkdir -p /workspace')
    logger.info(action, extra={'msg_type': 'ACTION'})
    obs = runtime.run_action(action)
    assert obs.exit_code == 0

    if instance['file_name'] != '':
        # if this question comes with a file, we need to save it to the workspace
        assert metadata.data_split is not None
        extension_name = instance['file_name'].split('.')[-1]
        src_file = os.path.join(
            DATASET_CACHE_DIR, '2023', metadata.data_split, instance['file_name']
        )
        assert os.path.exists(src_file)
        if extension_name == 'zip':
            temp_dir = os.path.join(
                DATASET_CACHE_DIR, '2023', metadata.data_split, 'tmp_file'
            )
            os.makedirs(temp_dir, exist_ok=True)
            with zipfile.ZipFile(src_file, 'r') as zip_ref:
                zip_ref.extractall(temp_dir)
            for root, dirs, files in os.walk(temp_dir):
                for file in files:
                    dest_file = '/workspace'
                    runtime.copy_to(os.path.join(root, file), dest_file)
            shutil.rmtree(temp_dir)
        elif extension_name not in ['jpg', 'png']:
            dest_file = '/workspace'
            runtime.copy_to(src_file, dest_file)

            # rename to file.extension_name
            action = CmdRunAction(
                command=f'mv /workspace/{instance["file_name"]} /workspace/file.{extension_name}'
            )
            logger.info(action, extra={'msg_type': 'ACTION'})
            obs = runtime.run_action(action)
            assert obs.exit_code == 0

    action = CmdRunAction(command='cd /workspace')
    logger.info(action, extra={'msg_type': 'ACTION'})
    obs = runtime.run_action(action)
    assert obs.exit_code == 0

    action = CmdRunAction(
        command='apt-get update && apt-get install -y ffmpeg && apt-get install -y ffprobe'
    )
    runtime.run_action(action)
    logger.info(f'{"-" * 50} END Runtime Initialization Fn {"-" * 50}')


def process_instance(
    instance: pd.Series,
    metadata: EvalMetadata,
    reset_logger: bool = True,
) -> EvalOutput:
    config = get_config(instance, metadata)

    # Setup the logger properly, so you can run multi-processing to parallelize the evaluation
    if reset_logger:
        log_dir = os.path.join(metadata.eval_output_dir, 'infer_logs')
        reset_logger_for_multiprocessing(logger, instance['instance_id'], log_dir)
    else:
        logger.info(f'Starting evaluation for instance {instance["instance_id"]}.')

    if instance['file_name'] != '':
        extension_name = instance['file_name'].split('.')[-1]
        dest_file = os.path.join('/workspace', f'file.{extension_name}')
    else:
        dest_file = None

    # Prepare instruction
    instruction = """You have one question to answer. It is paramount that you provide a correct answer.
Give it all you can: I know for a fact that you have access to all the relevant tools to solve it and find the correct answer (the answer does exist). Failure or 'I cannot answer' or 'None found' will not be tolerated, success will be rewarded.
You must make sure you find the correct answer! You MUST strictly follow the task-specific formatting instructions for your final answer.
Here is the task:
{task_question}
""".format(
        task_question=instance['Question'],
    )
    logger.info(f'Instruction: {instruction}')
    image_urls = []
    if dest_file:
        if extension_name not in ['jpg', 'png', 'zip']:
            instruction += f'To solve this task you will have to use the attached file provided in the workspace at location: {dest_file}\n\n'
        elif extension_name == 'zip':
            filenames = []
            src_file = os.path.join(
                DATASET_CACHE_DIR, '2023', metadata.data_split, instance['file_name']
            )
            with zipfile.ZipFile(src_file, 'r') as zip_ref:
                filenames = zip_ref.namelist()

            filenames = [f'/workspace/{file}' for file in filenames]
            filenames = ', '.join(filenames)
            instruction += f'To solve this task you will have to use the attached files provided in the workspace at locations: {filenames}\n\n'
        else:  # Image files: jpg, png
            src_file = os.path.join(
                DATASET_CACHE_DIR, '2023', metadata.data_split, instance['file_name']
            )
            instruction += 'Image: To solve this task you will have to use the image shown below.\n\n'
            image = Image.open(src_file)
            if extension_name == 'jpg':
                image_urls.append(image_to_jpg_base64_url(image))
            else:
                image_urls.append(image_to_png_base64_url(image))

    instruction += """IMPORTANT: When seeking information from a website, REFRAIN from arbitrary URL navigation. You should utilize the designated search engine tool with precise keywords to obtain relevant URLs or use the specific website's search interface. DO NOT navigate directly to specific URLs as they may not exist.\n\nFor example: if you want to search for a research paper on Arxiv, either use the search engine tool with specific keywords or navigate to arxiv.org and then use its interface.\n"""
    instruction += 'IMPORTANT: You should NEVER ask for Human Help.\n'
    instruction += 'IMPORTANT: Please encapsulate your final answer (answer ONLY) within <solution> and </solution>. Your answer will be evaluated using string matching approaches so it important that you STRICTLY adhere to the output formatting instructions specified in the task (e.g., alphabetization, sequencing, units, rounding, decimal places, etc.)\n'
    instruction += (
        'For example: The answer to the question is <solution> 42 </solution>.\n'
    )
    instruction += "IMPORTANT: Your final answer should be a number OR as few words as possible OR a comma separated list of numbers and/or strings. If you are asked for a number, express it numerically (i.e., with digits rather than words), do not use commas, and do not include units such as $ or percent signs unless specified otherwise. If you are asked for a string, don't use articles, neither abbreviations (e.g. for cities). If you are asked for a comma separated list, apply the above rules depending of whether the element to be put in the list is a number or a string.\n"

    # NOTE: You can actually set slightly different instruction for different agents
    instruction += AGENT_CLS_TO_INST_SUFFIX.get(metadata.agent_class, '')
    logger.info(f'Instruction:\n{instruction}', extra={'msg_type': 'OBSERVATION'})

    runtime = create_runtime(config)
    call_async_from_sync(runtime.connect)
    initialize_runtime(runtime, instance)

    # Here's how you can run the agent (similar to the `main` function) and get the final task state
    state: State | None = asyncio.run(
        run_controller(
            config=config,
            initial_user_action=MessageAction(
                content=instruction, image_urls=image_urls
            ),
            runtime=runtime,
            fake_user_response_fn=AGENT_CLS_TO_FAKE_USER_RESPONSE_FN[
                metadata.agent_class
            ],
        )
    )
    # ======= Attempt to evaluate the agent's edits =======
    # If you are working on simpler benchmark that only evaluates the final model output (e.g., in a MessageAction)
    # You can simply get the LAST `MessageAction` from the returned `state.history` and parse it for evaluation.

    if state is None:
        raise ValueError('State should not be None.')

    model_answer_raw = ''
    # get the last message or thought from the agent
    for event in reversed(state.history):
        if event.source == 'agent':
            if isinstance(event, AgentFinishAction):
                model_answer_raw = event.final_thought
                break
            elif isinstance(event, CmdRunAction):
                model_answer_raw = event.thought
                break
            elif isinstance(event, MessageAction):
                model_answer_raw = event.content
                break

    # attempt to parse model_answer
    model_answer = re.findall(r'<solution>(.*?)</solution>', model_answer_raw)
    if len(model_answer) == 0:
        logger.warning(f'Failed to parse model answer: {model_answer_raw}')
        model_answer = model_answer_raw
    else:
        model_answer = model_answer[0]

    logger.info(
        f'Final message: {model_answer} | Ground truth: {instance["Final answer"]}'
    )
    score = question_scorer(
        model_answer=model_answer, ground_truth=instance['Final answer']
    )
    test_result = {
        'score': score,
        'model_answer_raw': model_answer_raw,
        'model_answer': model_answer,
        'ground_truth': instance['Final answer'],
    }
    metrics = get_metrics(state)

    # history is now available as a stream of events, rather than list of pairs of (Action, Observation)
    # for compatibility with the existing output format, we can remake the pairs here
    # remove when it becomes unnecessary
    histories = compatibility_for_eval_history_pairs(state.history)

    # Save the output
    output = EvalOutput(
        instance_id=instance['instance_id'],
        instance=instance.to_dict(),
        instruction=instance['Question'],
        metadata=metadata,
        history=histories,
        metrics=metrics,
        error=state.last_error if state and state.last_error else None,
        test_result=test_result,
    )
    runtime.close()
    return output


if __name__ == '__main__':
    parser = get_evaluation_parser()
    parser.add_argument(
        '--level',
        type=str,
        help='gaia level to evaluate, eg. 2023_level1',
    )
    parser.add_argument(
        '--data-split',
        type=str,
        help='data split to evaluate, eg. test',
        default='validation',
    )
    args, _ = parser.parse_known_args()

    agent_config = None
    if args.agent_config:
        agent_config = get_agent_config_arg(args.agent_config)

    llm_config = None
    if args.llm_config:
        llm_config = get_llm_config_arg(args.llm_config)
        # modify_params must be False for evaluation purpose, for reproducibility and accurancy of results
        llm_config.modify_params = False

    if llm_config is None:
        raise ValueError(f'Could not find LLM config: --llm_config {args.llm_config}')

    toml_config = OpenHandsConfig()
    load_from_toml(toml_config)
    metadata = make_metadata(
        llm_config=llm_config,
        dataset_name='gaia',
        agent_class=args.agent_cls,
        max_iterations=args.max_iterations,
        eval_note=args.eval_note,
        eval_output_dir=args.eval_output_dir,
        data_split=args.data_split,
        details={
            'gaia-level': args.level,
            'mcp-servers': ['tavily'] if toml_config.search_api_key else [],
        },
        agent_config=agent_config,
    )

    dataset = load_dataset('gaia-benchmark/GAIA', args.level)
    huggingface_hub.snapshot_download(
        'gaia-benchmark/GAIA',
        repo_type='dataset',
        local_dir=DATASET_CACHE_DIR,
    )
    gaia_tests = dataset[metadata.data_split].to_pandas()
    gaia_tests.rename(columns={'task_id': 'instance_id'}, inplace=True)

    output_file = os.path.join(metadata.eval_output_dir, 'output.jsonl')
    prepared_dataset = prepare_dataset(gaia_tests, output_file, args.eval_n_limit)

    run_evaluation(
        dataset=prepared_dataset,
        metadata=metadata,
        output_file=output_file,
        num_workers=args.eval_num_workers,
        process_instance_func=process_instance,
    )<|MERGE_RESOLUTION|>--- conflicted
+++ resolved
@@ -1,4 +1,5 @@
 import asyncio
+import copy
 import functools
 import os
 import re
@@ -94,12 +95,9 @@
         agent_config.enable_prompt_extensions = False
         agent_config.model_routing = model_routing_config
 
-<<<<<<< HEAD
-=======
     config_copy = copy.deepcopy(config)
     load_from_toml(config_copy)
     config.search_api_key = config_copy.search_api_key
->>>>>>> 4e3a8625
     return config
 
 
